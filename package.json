--- conflicted
+++ resolved
@@ -6,13 +6,9 @@
   "scripts": {
     "hardhat-run": "hardhat run",
     "test": "hardhat test",
-<<<<<<< HEAD
-    "test:logging": "ENABLE_LOGGING=true hardhat test"
-=======
     "test:logging": "ENABLE_LOGGING=true hardhat test",
     "coverage": "hardhat coverage",
     "lint": "hardhat check"
->>>>>>> 6cf3f4dc
   },
   "repository": {
     "type": "git",
