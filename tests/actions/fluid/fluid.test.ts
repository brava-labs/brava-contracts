--- conflicted
+++ resolved
@@ -137,14 +137,10 @@
           const tokenContract = await ethers.getContractAt('IERC20', tokenConfig[token].address);
           await fundAccountWithToken(safeAddr, token, amount);
 
-<<<<<<< HEAD
-          expect(await tokenContract.balanceOf(safeAddr)).to.equal(amount);
-=======
           const initialTokenBalance = await tokenContract.balanceOf(safeAddr);
           const initialFluidBalance = await fToken().balanceOf(safeAddr);
 
           expect(initialTokenBalance).to.equal(amount);
->>>>>>> 28098bdc
 
           await executeAction({
             type: 'FluidSupply',
@@ -153,11 +149,7 @@
           });
 
           expect(await tokenContract.balanceOf(safeAddr)).to.equal(0);
-<<<<<<< HEAD
-          expect(await fToken().balanceOf(safeAddr)).to.be.greaterThan(0);
-=======
           expect(await fToken().balanceOf(safeAddr)).to.be.greaterThan(initialFluidBalance);
->>>>>>> 28098bdc
         });
 
         it('Should take fees on deposit', async () => {
@@ -181,12 +173,8 @@
           const fTokenBalanceAfterFirstTx = await fToken().balanceOf(safeAddr);
 
           // Time travel 1 year
-<<<<<<< HEAD
           const protocolId = BigInt(ethers.keccak256(ethers.AbiCoder.defaultAbiCoder().encode(['string'], ['Fluid'])));
           const initialFeeTimestamp = await adminVault.lastFeeTimestamp(safeAddr, protocolId, poolAddress);
-=======
-          const initialFeeTimestamp = await adminVault.lastFeeTimestamp(safeAddr, poolAddress);
->>>>>>> 28098bdc
           const finalFeeTimestamp = initialFeeTimestamp + BigInt(60 * 60 * 24 * 365);
           await network.provider.send('evm_setNextBlockTimestamp', [finalFeeTimestamp.toString()]);
 
@@ -226,7 +214,6 @@
         });
       });
     });
-<<<<<<< HEAD
 
     describe('General tests', () => {
       it('Should emit the correct log on deposit', async () => {
@@ -260,6 +247,7 @@
         expect(txLog.balanceAfter).to.be.a('bigint');
         expect(txLog.balanceAfter).to.not.equal(BigInt(0));
       });
+
       it('Should initialize last fee timestamp', async () => {
         const protocolId = BigInt(ethers.keccak256(ethers.AbiCoder.defaultAbiCoder().encode(['string'], ['Fluid'])));
         const initialLastFeeTimestamp = await adminVault.lastFeeTimestamp(
@@ -291,80 +279,12 @@
         );
         expect(finalLastFeeTimestamp).to.equal(BigInt(block.timestamp));
       });
+
       it('Should have deposit action type', async () => {
         const actionType = await fluidSupplyContract.actionType();
         expect(actionType).to.equal(actionTypes.DEPOSIT_ACTION);
       });
-=======
-
-    describe('General tests', () => {
-      it('Should emit the correct log on deposit', async () => {
-        const token = 'USDC';
-        const amount = ethers.parseUnits('2000', tokenConfig[token].decimals);
-        await fundAccountWithToken(safeAddr, token, amount);
-        const strategyId: number = 42;
-        const poolId: BytesLike = ethers.keccak256(FLUID_USDC_ADDRESS).slice(0, 10);
-
-        const tx = await executeAction({
-          type: 'FluidSupply',
-          amount,
-        });
-
-        const logs = await decodeLoggerLog(tx);
-        log('Logs:', logs);
-
-        // we should expect 1 log, with the correct args
-        expect(logs).to.have.length(1);
-        expect(logs[0]).to.have.property('eventId', BigInt(ACTION_LOG_IDS.BALANCE_UPDATE));
-
-        // we know it's a BalanceUpdateLog because of the eventName
-        // now we can typecast and check specific properties
-        const txLog = logs[0] as BalanceUpdateLog;
-        expect(txLog).to.have.property('safeAddress', safeAddr);
-        expect(txLog).to.have.property('strategyId', BigInt(strategyId));
-        expect(txLog).to.have.property('poolId', poolId);
-        expect(txLog).to.have.property('balanceBefore', BigInt(0));
-        expect(txLog).to.have.property('balanceAfter');
-        expect(txLog).to.have.property('feeInTokens');
-        expect(txLog.balanceAfter).to.be.a('bigint');
-        expect(txLog.balanceAfter).to.not.equal(BigInt(0));
-      });
-
-      it('Should initialize last fee timestamp', async () => {
-        const initialLastFeeTimestamp = await adminVault.lastFeeTimestamp(
-          safeAddr,
-          FLUID_USDC_ADDRESS
-        );
-        expect(initialLastFeeTimestamp).to.equal(BigInt(0));
-
-        await fundAccountWithToken(safeAddr, 'USDC', 1000);
-
-        const tx = await executeAction({
-          type: 'FluidSupply',
-        });
-
-        //get the block timestamp of the tx
-        const txReceipt = await tx.wait();
-        if (!txReceipt) {
-          throw new Error('Transaction receipt not found');
-        }
-        const block = await ethers.provider.getBlock(txReceipt.blockNumber);
-        if (!block) {
-          throw new Error('Block not found');
-        }
-        const finalLastFeeTimestamp = await adminVault.lastFeeTimestamp(
-          safeAddr,
-          FLUID_USDC_ADDRESS
-        );
-        expect(finalLastFeeTimestamp).to.equal(BigInt(block.timestamp));
-      });
-
-      it('Should have deposit action type', async () => {
-        const actionType = await fluidSupplyContract.actionType();
-        expect(actionType).to.equal(actionTypes.DEPOSIT_ACTION);
-      });
-
->>>>>>> 28098bdc
+
       it('Should reject invalid token', async () => {
         await expect(
           executeAction({
@@ -447,12 +367,8 @@
 
           const fTokenBalanceAfterSupply = await fToken().balanceOf(safeAddr);
 
-<<<<<<< HEAD
           const protocolId = BigInt(ethers.keccak256(ethers.AbiCoder.defaultAbiCoder().encode(['string'], ['Fluid'])));
           const initialFeeTimestamp = await adminVault.lastFeeTimestamp(safeAddr, protocolId, poolAddress);
-=======
-          const initialFeeTimestamp = await adminVault.lastFeeTimestamp(safeAddr, poolAddress);
->>>>>>> 28098bdc
           const finalFeeTimestamp = initialFeeTimestamp + BigInt(60 * 60 * 24 * 365);
           await network.provider.send('evm_setNextBlockTimestamp', [finalFeeTimestamp.toString()]);
 
@@ -486,19 +402,6 @@
     });
 
     describe('General tests', () => {
-<<<<<<< HEAD
-      it('Should have withdraw action type', async () => {
-        const actionType = await fluidWithdrawContract.actionType();
-        expect(actionType).to.equal(actionTypes.WITHDRAW_ACTION);
-      });
-
-      it('Should reject invalid token', async () => {
-        const supplyAmount = ethers.parseUnits('2000', tokenConfig.USDC.decimals);
-        await fundAccountWithToken(safeAddr, 'USDC', supplyAmount);
-        await expect(
-          executeAction({
-            type: 'FluidSupply',
-=======
       it('Should emit the correct log on withdraw', async () => {
         const token = 'fUSDC';
         const amount = ethers.parseUnits('2000', tokenConfig[token].decimals);
@@ -541,7 +444,6 @@
         await expect(
           executeAction({
             type: 'FluidWithdraw',
->>>>>>> 28098bdc
             poolAddress: '0x0000000000000000000000000000000000000000',
           })
         ).to.be.revertedWith('GS013');
