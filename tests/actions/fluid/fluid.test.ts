import { BytesLike } from 'ethers';
import { network } from 'hardhat';
import { ethers, expect, Signer } from '../..';
import { actionTypes } from '../../../tests/actions';
import { tokenConfig } from '../../../tests/constants';
import {
  AdminVault,
  FluidSupply,
  FluidWithdraw,
  IERC20,
  IFluidLending,
  Logger,
} from '../../../typechain-types';
import { BalanceUpdateLog } from '../../logs';
import {
  calculateExpectedFee,
  decodeLoggerLog,
  deploy,
  executeAction,
  getBaseSetup,
  log,
} from '../../utils';
<<<<<<< HEAD
=======
import { ACTION_LOG_IDS, BalanceUpdateLog } from '../../logs';
>>>>>>> bca8bc96
import { fundAccountWithToken, getUSDC, getUSDT } from '../../utils-stable';

describe('Fluid tests', () => {
  let signer: Signer;
  let safeAddr: string;
  let loggerAddress: string;
  let logger: Logger;
  let snapshotId: string;
  let USDC: IERC20;
  let USDT: IERC20;
  let fluidSupplyContract: FluidSupply;
  let fluidWithdrawContract: FluidWithdraw;
  let fluidSupplyAddress: string;
  let fluidWithdrawAddress: string;
  let fUSDC: IFluidLending;
  let fUSDT: IFluidLending;
  let adminVault: AdminVault;
  const FLUID_USDC_ADDRESS = tokenConfig.fUSDC.address;
  const FLUID_USDT_ADDRESS = tokenConfig.fUSDT.address;

  before(async () => {
    [signer] = await ethers.getSigners();
    const baseSetup = await getBaseSetup(signer);
    if (!baseSetup) {
      throw new Error('Base setup not deployed');
    }
    safeAddr = (await baseSetup.safe.getAddress()) as string;
    loggerAddress = (await baseSetup.logger.getAddress()) as string;
    logger = await ethers.getContractAt('Logger', loggerAddress);
    adminVault = await baseSetup.adminVault;
    // Fetch the USDC token
    USDC = await getUSDC();
    USDT = await getUSDT();

    // Initialize FluidSupply and FluidWithdraw actions
    fluidSupplyContract = await deploy(
      'FluidSupply',
      signer,
      await adminVault.getAddress(),
      loggerAddress
    );
    fluidWithdrawContract = await deploy(
      'FluidWithdraw',
      signer,
      await adminVault.getAddress(),
      loggerAddress
    );
    fluidSupplyAddress = await fluidSupplyContract.getAddress();
    fluidWithdrawAddress = await fluidWithdrawContract.getAddress();
    fUSDC = await ethers.getContractAt('IFluidLending', FLUID_USDC_ADDRESS);
    fUSDT = await ethers.getContractAt('IFluidLending', FLUID_USDT_ADDRESS);

    // grant the fUSDC and fUSDT contracts the POOL_ROLE
    await adminVault.proposePool('Fluid', FLUID_USDC_ADDRESS);
    await adminVault.proposePool('Fluid', FLUID_USDT_ADDRESS);
    await adminVault.addPool('Fluid', FLUID_USDC_ADDRESS);
    await adminVault.addPool('Fluid', FLUID_USDT_ADDRESS);
  });

  beforeEach(async () => {
    // IMPORTANT: take a new snapshot, they can't be reused!
    log('Taking local snapshot');
    snapshotId = await network.provider.send('evm_snapshot');
  });

  afterEach(async () => {
    log('Reverting to local snapshot');
    await network.provider.send('evm_revert', [snapshotId]);
  });

  describe('Fluid Supply', () => {
    it('Should deposit USDC', async () => {
      const supplyAmount = ethers.parseUnits('2000', tokenConfig.USDC.decimals);
      await fundAccountWithToken(safeAddr, 'USDC', supplyAmount);

      const initialUSDCBalance = await USDC.balanceOf(safeAddr);
      const initialFluidBalance = await fUSDC.balanceOf(safeAddr);

      await executeAction({
        type: 'FluidSupply',
        amount: supplyAmount,
      });

      const finalUSDCBalance = await USDC.balanceOf(safeAddr);
      const finalfTokenBalance = await fUSDC.balanceOf(safeAddr);

      expect(finalUSDCBalance).to.equal(initialUSDCBalance - supplyAmount);
      expect(finalfTokenBalance).to.be.greaterThan(initialFluidBalance);
    });
    it('Should deposit USDT', async () => {
      const token = 'USDT';
      const amount = ethers.parseUnits('2000', tokenConfig[token].decimals);
      await fundAccountWithToken(safeAddr, token, amount);

      const initialUSDTBalance = await USDT.balanceOf(safeAddr);
      const initialFluidBalance = await fUSDT.balanceOf(safeAddr);

      await executeAction({
        type: 'FluidSupply',
        poolAddress: tokenConfig[token].pools.fluid,
        amount,
      });

      const finalUSDTBalance = await USDT.balanceOf(safeAddr);
      const finalfTokenBalance = await fUSDT.balanceOf(safeAddr);

      expect(finalUSDTBalance).to.equal(initialUSDTBalance - amount);
      expect(finalfTokenBalance).to.be.greaterThan(initialFluidBalance);
    });
    it('Should deposit max', async () => {
      const token = 'USDT';
      const amount = ethers.parseUnits('2000', tokenConfig[token].decimals);
      await fundAccountWithToken(safeAddr, token, amount);

      expect(await USDT.balanceOf(safeAddr)).to.equal(amount);

      await executeAction({
        type: 'FluidSupply',
        poolAddress: tokenConfig[token].pools.fluid,
        amount: ethers.MaxUint256,
      });

      expect(await USDT.balanceOf(safeAddr)).to.equal(0);
      expect(await fUSDT.balanceOf(safeAddr)).to.be.greaterThan(0);
    });
    it('Should emit the correct log on deposit', async () => {
      const token = 'USDC';
      const amount = ethers.parseUnits('2000', tokenConfig[token].decimals);
      await fundAccountWithToken(safeAddr, token, amount);
      const strategyId: number = 42;
      const poolId: BytesLike = ethers.keccak256(FLUID_USDC_ADDRESS).slice(0, 10);

      const tx = await executeAction({
        type: 'FluidSupply',
        amount,
      });

      const logs = await decodeLoggerLog(tx);
      log('Logs:', logs);

      // we should expect 1 log, with the correct args
      expect(logs).to.have.length(1);
      expect(logs[0]).to.have.property('eventId', BigInt(ACTION_LOG_IDS.BALANCE_UPDATE));

      // we know it's a BalanceUpdateLog because of the eventName
      // now we can typecast and check specific properties
      const txLog = logs[0] as BalanceUpdateLog;
      expect(txLog).to.have.property('safeAddress', safeAddr);
      expect(txLog).to.have.property('strategyId', BigInt(strategyId));
      expect(txLog).to.have.property('poolId', poolId);
      expect(txLog).to.have.property('balanceBefore', BigInt(0));
      expect(txLog).to.have.property('balanceAfter');
      expect(txLog).to.have.property('feeInTokens');
      expect(txLog.balanceAfter).to.be.a('bigint');
      expect(txLog.balanceAfter).to.not.equal(BigInt(0));
    });

    it('Should have deposit action type', async () => {
      const actionType = await fluidSupplyContract.actionType();
      expect(actionType).to.equal(actionTypes.DEPOSIT_ACTION);
    });
    it('Should initialize last fee timestamp', async () => {
      const initialLastFeeTimestamp = await adminVault.lastFeeTimestamp(
        safeAddr,
        FLUID_USDC_ADDRESS
      );
      expect(initialLastFeeTimestamp).to.equal(BigInt(0));

      await fundAccountWithToken(safeAddr, 'USDC', 1000);

      const tx = await executeAction({
        type: 'FluidSupply',
      });

      //get the block timestamp of the tx
      const txReceipt = await tx.wait();
      if (!txReceipt) {
        throw new Error('Transaction receipt not found');
      }
      const block = await ethers.provider.getBlock(txReceipt.blockNumber);
      if (!block) {
        throw new Error('Block not found');
      }
      const finalLastFeeTimestamp = await adminVault.lastFeeTimestamp(safeAddr, FLUID_USDC_ADDRESS);
      expect(finalLastFeeTimestamp).to.equal(BigInt(block.timestamp));
    });
    it('Should reject invalid token', async () => {
      await expect(
        executeAction({
          type: 'FluidSupply',
          poolAddress: '0x0000000000000000000000000000000000000000',
        })
      ).to.be.revertedWith('GS013');
    });
  });

  describe('Fluid Withdraw', () => {
    beforeEach(async () => {
      // Do an empty deposit to initialize the fee timestamp
      await executeAction({
        type: 'FluidSupply',
      });
    });
    it('Should withdraw USDC', async () => {
      const amount = ethers.parseUnits('100', tokenConfig.fUSDC.decimals);
      await fundAccountWithToken(safeAddr, 'fUSDC', amount);

      const initialUSDCBalance = await USDC.balanceOf(safeAddr);
      const initialfUSDCBalance = await fUSDC.balanceOf(safeAddr);

      const tx = await executeAction({
        type: 'FluidWithdraw',
        amount,
      });

      const finalUSDCBalance = await USDC.balanceOf(safeAddr);
      const finalfUSDCBalance = await fUSDC.balanceOf(safeAddr);
      expect(finalUSDCBalance).to.equal(initialUSDCBalance + amount);
      expect(finalfUSDCBalance).to.be.lessThan(initialfUSDCBalance);
    });

    it('Should withdraw USDT', async () => {
      // Initialize the fee timestamp for fUSDT
      await executeAction({
        type: 'FluidSupply',
        poolAddress: tokenConfig.USDT.pools.fluid,
        amount: '0',
      });

      await fundAccountWithToken(safeAddr, 'fUSDT', 100);
      const withdrawAmount = ethers.parseUnits('100', tokenConfig.fUSDT.decimals);

      const initialUSDTBalance = await USDT.balanceOf(safeAddr);
      const initialfUSDTBalance = await fUSDT.balanceOf(safeAddr);

      await executeAction({
        type: 'FluidWithdraw',
        poolAddress: tokenConfig.USDT.pools.fluid,
        amount: withdrawAmount,
      });

      const finalUSDTBalance = await USDT.balanceOf(safeAddr);
      const finalfUSDTBalance = await fUSDT.balanceOf(safeAddr);
      expect(finalUSDTBalance).to.equal(initialUSDTBalance + withdrawAmount);
      expect(finalfUSDTBalance).to.be.lessThan(initialfUSDTBalance);
    });
    it('Should emit the correct log on withdraw', async () => {
      const token = 'USDC';
      const amount = ethers.parseUnits('100', tokenConfig[token].decimals);
      await fundAccountWithToken(safeAddr, 'fUSDC', amount);
      const strategyId: number = 42;
      const poolId: BytesLike = ethers.keccak256(FLUID_USDC_ADDRESS).slice(0, 10);

      const tx = await executeAction({
        type: 'FluidWithdraw',
        token,
        amount,
      });

      const logs = await decodeLoggerLog(tx);
      log('Logs:', logs);

      // we should expect 1 log, with the correct args
      expect(logs).to.have.length(1);
      expect(logs[0]).to.have.property('eventId', BigInt(ACTION_LOG_IDS.BALANCE_UPDATE));

      // we know it's a BalanceUpdateLog because of the eventName
      // now we can typecast and check specific properties
      const txLog = logs[0] as BalanceUpdateLog;
      expect(txLog).to.have.property('safeAddress', safeAddr);
      expect(txLog).to.have.property('strategyId', BigInt(strategyId));
      expect(txLog).to.have.property('poolId', poolId);
      expect(txLog).to.have.property('balanceBefore', amount);
      expect(txLog).to.have.property('balanceAfter');
      expect(txLog).to.have.property('feeInTokens');
      expect(txLog.balanceAfter).to.be.a('bigint');
      expect(txLog.balanceAfter).to.not.equal(BigInt(0));
    });

    it('Should use the exit function to withdraw', async () => {
      const fluidWithdrawContractAddress = await fluidWithdrawContract.getAddress();
      await fundAccountWithToken(fluidWithdrawContractAddress, 'fUSDC', 100);
      await fundAccountWithToken(fluidWithdrawContractAddress, 'fUSDT', 100);
      const withdrawAmount = ethers.parseUnits('100', tokenConfig.fUSDC.decimals);

      const tx = await fluidWithdrawContract.exit(FLUID_USDC_ADDRESS);

      expect(await fUSDC.balanceOf(fluidWithdrawContractAddress)).to.be.equal(BigInt(0));

      await fluidWithdrawContract.exit(FLUID_USDT_ADDRESS);
      expect(await fUSDT.balanceOf(fluidWithdrawContractAddress)).to.be.equal(BigInt(0));
    });
    it('Should withdraw the maximum amount of fUSDC', async () => {
      const token = 'USDC';
      const amount = ethers.parseUnits('100', tokenConfig[token].decimals);
      await fundAccountWithToken(safeAddr, 'fUSDC', amount);

      expect(await fUSDC.balanceOf(safeAddr)).to.equal(amount);
      expect(await USDC.balanceOf(safeAddr)).to.equal(0);

      await executeAction({
        type: 'FluidWithdraw',
        token,
        amount: ethers.MaxUint256,
      });

      expect(await fUSDC.balanceOf(safeAddr)).to.equal(0);
      expect(await USDC.balanceOf(safeAddr)).to.be.greaterThan(0);
    });

    it('Should take fees', async () => {
      const token = 'USDC';
      const amount = ethers.parseUnits('100', tokenConfig[token].decimals);

      await fundAccountWithToken(safeAddr, token, amount);

      const feeRecipient = await adminVault.feeRecipient();
      const feeRecipientUSDCBalanceBefore = await USDC.balanceOf(feeRecipient);
      const feeRecipientfUSDCBalanceBefore = await fUSDC.balanceOf(feeRecipient);

      const supplyTx = await executeAction({
        type: 'FluidSupply',
        amount,
        feeBasis: 10,
      });

      const fUSDCBalanceAfterSupply = await fUSDC.balanceOf(safeAddr);

      const initialFeeTimestamp = await adminVault.lastFeeTimestamp(safeAddr, FLUID_USDC_ADDRESS);
      const finalFeeTimestamp = initialFeeTimestamp + BigInt(60 * 60 * 24 * 365); // add 1 year to the initial timestamp

      // now time travel like you're Dr Emmett Brown
      await network.provider.send('evm_setNextBlockTimestamp', [finalFeeTimestamp.toString()]);

      const withdrawTx = await executeAction({
        type: 'FluidWithdraw',
        token,
        feeBasis: 10,
        amount: '0',
      });

      const expectedFee = await calculateExpectedFee(
        (await supplyTx.wait()) ??
          (() => {
            throw new Error('Supply transaction failed');
          })(),
        (await withdrawTx.wait()) ??
          (() => {
            throw new Error('Withdraw transaction failed');
          })(),
        10,
        fUSDCBalanceAfterSupply
      );
      const expectedFeeRecipientBalance = feeRecipientfUSDCBalanceBefore + expectedFee;

      // don't take fees in the underlying asset
      expect(await USDC.balanceOf(feeRecipient)).to.equal(feeRecipientUSDCBalanceBefore);
      // take fees in the fToken
      expect(await fUSDC.balanceOf(feeRecipient)).to.equal(expectedFeeRecipientBalance);
    });
    it('Should have withdraw action type', async () => {
      const actionType = await fluidWithdrawContract.actionType();
      expect(actionType).to.equal(actionTypes.WITHDRAW_ACTION);
    });
    it('Should reject invalid token', async () => {
      const supplyAmount = ethers.parseUnits('2000', tokenConfig.USDC.decimals);
      await fundAccountWithToken(safeAddr, 'USDC', supplyAmount);
      await expect(
        executeAction({
          type: 'FluidSupply',
          poolAddress: '0x0000000000000000000000000000000000000000',
        })
      ).to.be.revertedWith('GS013');
    });
  });
});

export { };
<|MERGE_RESOLUTION|>--- conflicted
+++ resolved
@@ -11,7 +11,7 @@
   IFluidLending,
   Logger,
 } from '../../../typechain-types';
-import { BalanceUpdateLog } from '../../logs';
+import { ACTION_LOG_IDS, BalanceUpdateLog } from '../../logs';
 import {
   calculateExpectedFee,
   decodeLoggerLog,
@@ -20,10 +20,6 @@
   getBaseSetup,
   log,
 } from '../../utils';
-<<<<<<< HEAD
-=======
-import { ACTION_LOG_IDS, BalanceUpdateLog } from '../../logs';
->>>>>>> bca8bc96
 import { fundAccountWithToken, getUSDC, getUSDT } from '../../utils-stable';
 
 describe('Fluid tests', () => {
