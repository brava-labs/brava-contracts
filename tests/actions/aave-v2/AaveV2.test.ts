--- conflicted
+++ resolved
@@ -1,21 +1,11 @@
-<<<<<<< HEAD
-=======
-import { BytesLike } from 'ethers';
->>>>>>> 28098bdc
 import { network } from 'hardhat';
 import { ethers, expect, Signer } from '../..';
 import { actionTypes } from '../../../tests/actions';
 import { AAVE_V2_POOL, tokenConfig } from '../../../tests/constants';
 import {
-<<<<<<< HEAD
   AaveV2Supply,
   AaveV2Withdraw,
   AdminVault,
-=======
-  AdminVault,
-  AaveV2Supply,
-  AaveV2Withdraw,
->>>>>>> 28098bdc
   IERC20,
   ILendingPool,
   Logger,
@@ -27,18 +17,10 @@
   deploy,
   executeAction,
   getBaseSetup,
-<<<<<<< HEAD
-=======
-  log,
->>>>>>> 28098bdc
   getBytes4,
   log,
 } from '../../utils';
-<<<<<<< HEAD
 import { fundAccountWithToken, getDAI, getUSDC, getUSDT } from '../../utils-stable';
-=======
-import { fundAccountWithToken, getUSDC, getUSDT, getDAI } from '../../utils-stable';
->>>>>>> 28098bdc
 
 describe('Aave V2 tests', () => {
   let signer: Signer;
@@ -200,12 +182,8 @@
           const aTokenBalanceAfterFirstTx = await aTokenContract.balanceOf(safeAddr);
 
           // Time travel 1 year
-<<<<<<< HEAD
           const protocolId = BigInt(ethers.keccak256(ethers.AbiCoder.defaultAbiCoder().encode(['string'], ['AaveV2'])));
           const initialFeeTimestamp = await adminVault.lastFeeTimestamp(safeAddr, protocolId, aToken);
-=======
-          const initialFeeTimestamp = await adminVault.lastFeeTimestamp(safeAddr, aToken);
->>>>>>> 28098bdc
           const finalFeeTimestamp = initialFeeTimestamp + BigInt(60 * 60 * 24 * 365);
           await network.provider.send('evm_setNextBlockTimestamp', [finalFeeTimestamp.toString()]);
 
@@ -279,15 +257,10 @@
       });
 
       it('Should initialize the last fee timestamp', async () => {
-<<<<<<< HEAD
         const protocolId = BigInt(ethers.keccak256(ethers.AbiCoder.defaultAbiCoder().encode(['string'], ['AaveV2'])));
         const lastFeeTimestamp = await adminVault.lastFeeTimestamp(
           safeAddr,
           protocolId,
-=======
-        const lastFeeTimestamp = await adminVault.lastFeeTimestamp(
-          safeAddr,
->>>>>>> 28098bdc
           tokenConfig.aUSDC_V2.address
         );
         expect(lastFeeTimestamp).to.equal(0n);
@@ -300,10 +273,7 @@
 
         const lastFeeTimestampAfter = await adminVault.lastFeeTimestamp(
           safeAddr,
-<<<<<<< HEAD
           protocolId,
-=======
->>>>>>> 28098bdc
           tokenConfig.aUSDC_V2.address
         );
         expect(lastFeeTimestampAfter).to.not.equal(0n);
@@ -424,12 +394,8 @@
           const aTokenBalanceAfterSupply = await aTokenContract.balanceOf(safeAddr);
 
           // Time travel 1 year
-<<<<<<< HEAD
           const protocolId = BigInt(ethers.keccak256(ethers.AbiCoder.defaultAbiCoder().encode(['string'], ['AaveV2'])));
           const initialFeeTimestamp = await adminVault.lastFeeTimestamp(safeAddr, protocolId, aToken);
-=======
-          const initialFeeTimestamp = await adminVault.lastFeeTimestamp(safeAddr, aToken);
->>>>>>> 28098bdc
           const finalFeeTimestamp = initialFeeTimestamp + BigInt(60 * 60 * 24 * 365);
           await network.provider.send('evm_setNextBlockTimestamp', [finalFeeTimestamp.toString()]);
 
@@ -465,8 +431,6 @@
     });
 
     describe('General tests', () => {
-<<<<<<< HEAD
-=======
       it('Should emit the correct log on withdraw', async () => {
         const token = 'aUSDC_V2';
         const amount = ethers.parseUnits('100', tokenConfig[token].decimals);
@@ -497,7 +461,6 @@
         // With aave we earn extra tokens over time, so slow tests mean we can't check exact amounts
         expect(txLog.balanceBefore).to.be.greaterThanOrEqual(amount);
       });
->>>>>>> 28098bdc
       it('Should have withdraw action type', async () => {
         const actionType = await aaveWithdrawContract.actionType();
         expect(actionType).to.equal(actionTypes.WITHDRAW_ACTION);
