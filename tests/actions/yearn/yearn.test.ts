import { BytesLike } from 'ethers';
import { network } from 'hardhat';
import { ethers, expect, Signer } from '../..';
import { actionTypes } from '../../../tests/actions';
import { tokenConfig } from '../../../tests/constants';
import {
  AdminVault,
<<<<<<< HEAD
  IERC20,
  IYearnVault,
  Logger,
  YearnSupply,
  YearnWithdraw,
=======
  YearnSupply,
  YearnWithdraw,
  IERC20,
  IYearnVault,
  Logger,
>>>>>>> 28098bdc
} from '../../../typechain-types';
import { ACTION_LOG_IDS, BalanceUpdateLog } from '../../logs';
import {
  calculateExpectedFee,
  decodeLoggerLog,
  deploy,
  executeAction,
  getBaseSetup,
  log,
} from '../../utils';
<<<<<<< HEAD
import { fundAccountWithToken, getDAI, getUSDC, getUSDT } from '../../utils-stable';
=======
import { fundAccountWithToken, getUSDC, getUSDT, getDAI } from '../../utils-stable';
>>>>>>> 28098bdc

describe('Yearn tests', () => {
  let signer: Signer;
  let safeAddr: string;
  let loggerAddress: string;
  let logger: Logger;
  let snapshotId: string;
  let USDC: IERC20;
  let USDT: IERC20;
  let DAI: IERC20;
  let yearnSupplyContract: YearnSupply;
  let yearnWithdrawContract: YearnWithdraw;
  let yearnSupplyAddress: string;
  let yearnWithdrawAddress: string;
  let yUSDC: IYearnVault;
  let yUSDT: IYearnVault;
  let yDAI: IYearnVault;
  let adminVault: AdminVault;
  const YEARN_USDC_ADDRESS = tokenConfig.yUSDC.address;
  const YEARN_USDT_ADDRESS = tokenConfig.yUSDT.address;
  const YEARN_DAI_ADDRESS = tokenConfig.yDAI.address;

  // Run tests for each supported token
  const testCases: Array<{
    token: keyof typeof tokenConfig;
    poolAddress: string;
    yToken: () => IYearnVault;
  }> = [
    {
      token: 'USDC',
      poolAddress: YEARN_USDC_ADDRESS,
      yToken: () => yUSDC,
    },
    {
      token: 'USDT',
      poolAddress: YEARN_USDT_ADDRESS,
      yToken: () => yUSDT,
    },
    {
      token: 'DAI',
      poolAddress: YEARN_DAI_ADDRESS,
      yToken: () => yDAI,
    },
  ];

  before(async () => {
    [signer] = await ethers.getSigners();
    const baseSetup = await getBaseSetup(signer);
    if (!baseSetup) {
      throw new Error('Base setup not deployed');
    }
    safeAddr = (await baseSetup.safe.getAddress()) as string;
    loggerAddress = (await baseSetup.logger.getAddress()) as string;
    logger = await ethers.getContractAt('Logger', loggerAddress);
    adminVault = await baseSetup.adminVault;

    // Fetch the tokens
    USDC = await getUSDC();
    USDT = await getUSDT();
    DAI = await getDAI();

    // Initialize YearnSupply and YearnWithdraw actions
    yearnSupplyContract = await deploy(
      'YearnSupply',
      signer,
      await adminVault.getAddress(),
      loggerAddress
    );
    yearnWithdrawContract = await deploy(
      'YearnWithdraw',
      signer,
      await adminVault.getAddress(),
      loggerAddress
    );
    yearnSupplyAddress = await yearnSupplyContract.getAddress();
    yearnWithdrawAddress = await yearnWithdrawContract.getAddress();
    yUSDC = await ethers.getContractAt('IYearnVault', YEARN_USDC_ADDRESS);
    yUSDT = await ethers.getContractAt('IYearnVault', YEARN_USDT_ADDRESS);
    yDAI = await ethers.getContractAt('IYearnVault', YEARN_DAI_ADDRESS);

    // grant the yToken contracts the POOL_ROLE
    await adminVault.proposePool('Yearn', YEARN_USDC_ADDRESS);
    await adminVault.proposePool('Yearn', YEARN_USDT_ADDRESS);
    await adminVault.proposePool('Yearn', YEARN_DAI_ADDRESS);
    await adminVault.addPool('Yearn', YEARN_USDC_ADDRESS);
    await adminVault.addPool('Yearn', YEARN_USDT_ADDRESS);
    await adminVault.addPool('Yearn', YEARN_DAI_ADDRESS);
  });

  beforeEach(async () => {
    log('Taking local snapshot');
    snapshotId = await network.provider.send('evm_snapshot');
  });

  afterEach(async () => {
    log('Reverting to local snapshot');
    await network.provider.send('evm_revert', [snapshotId]);
  });
  describe('Yearn Supply', () => {
    testCases.forEach(({ token, poolAddress, yToken }) => {
      describe(`Testing ${token}`, () => {
        it('Should deposit', async () => {
          const amount = ethers.parseUnits('2000', tokenConfig[token].decimals);
          const tokenContract = await ethers.getContractAt('IERC20', tokenConfig[token].address);
          await fundAccountWithToken(safeAddr, token, amount);

          const initialTokenBalance = await tokenContract.balanceOf(safeAddr);
          const initialYearnBalance = await yToken().balanceOf(safeAddr);

          await executeAction({
            type: 'YearnSupply',
            poolAddress,
            amount,
          });

          const finalTokenBalance = await tokenContract.balanceOf(safeAddr);
          const finalyTokenBalance = await yToken().balanceOf(safeAddr);

          expect(finalTokenBalance).to.equal(initialTokenBalance - amount);
          expect(finalyTokenBalance).to.be.greaterThan(initialYearnBalance);
        });

        it('Should deposit max', async () => {
          const amount = ethers.parseUnits('2000', tokenConfig[token].decimals);
          const tokenContract = await ethers.getContractAt('IERC20', tokenConfig[token].address);
          await fundAccountWithToken(safeAddr, token, amount);

          expect(await tokenContract.balanceOf(safeAddr)).to.equal(amount);

          await executeAction({
            type: 'YearnSupply',
            poolAddress,
            amount: ethers.MaxUint256,
          });

          expect(await tokenContract.balanceOf(safeAddr)).to.equal(0);
          expect(await yToken().balanceOf(safeAddr)).to.be.greaterThan(0);
        });

        it('Should take fees on deposit', async () => {
          const amount = ethers.parseUnits('100', tokenConfig[token].decimals);
          const tokenContract = await ethers.getContractAt('IERC20', tokenConfig[token].address);
          await fundAccountWithToken(safeAddr, token, amount);

          const feeConfig = await adminVault.feeConfig();
          const feeRecipient = feeConfig.recipient;
          const feeRecipientTokenBalanceBefore = await tokenContract.balanceOf(feeRecipient);
          const feeRecipientyTokenBalanceBefore = await yToken().balanceOf(feeRecipient);

          // Do an initial deposit
          const firstTx = await executeAction({
            type: 'YearnSupply',
            poolAddress,
            amount,
            feeBasis: 10,
          });

          const yTokenBalanceAfterFirstTx = await yToken().balanceOf(safeAddr);

          // Time travel 1 year
<<<<<<< HEAD
          const protocolId = BigInt(ethers.keccak256(ethers.AbiCoder.defaultAbiCoder().encode(['string'], ['Yearn'])));
          const initialFeeTimestamp = await adminVault.lastFeeTimestamp(safeAddr, protocolId, poolAddress);
=======
          const initialFeeTimestamp = await adminVault.lastFeeTimestamp(safeAddr, poolAddress);
>>>>>>> 28098bdc
          const finalFeeTimestamp = initialFeeTimestamp + BigInt(60 * 60 * 24 * 365);
          await network.provider.send('evm_setNextBlockTimestamp', [finalFeeTimestamp.toString()]);

          // Do another deposit to trigger fees
          const secondTx = await executeAction({
            type: 'YearnSupply',
            poolAddress,
            amount: '0',
            feeBasis: 10,
          });

          const firstTxReceipt =
            (await firstTx.wait()) ??
            (() => {
              throw new Error('First deposit transaction failed');
            })();
          const secondTxReceipt =
            (await secondTx.wait()) ??
            (() => {
              throw new Error('Second deposit transaction failed');
            })();

          // Calculate expected fee
          const expectedFee = await calculateExpectedFee(
            firstTxReceipt,
            secondTxReceipt,
            10,
            yTokenBalanceAfterFirstTx
          );
          const expectedFeeRecipientBalance = feeRecipientyTokenBalanceBefore + expectedFee;

          // Check fees were taken in yTokens, not underlying
          expect(await tokenContract.balanceOf(feeRecipient)).to.equal(
            feeRecipientTokenBalanceBefore
          );
          expect(await yToken().balanceOf(feeRecipient)).to.equal(expectedFeeRecipientBalance);
        });
      });
    });

    describe('General tests', () => {
      it('Should emit the correct log on deposit', async () => {
        const token = 'USDC';
        const amount = ethers.parseUnits('2000', tokenConfig[token].decimals);
        await fundAccountWithToken(safeAddr, token, amount);
        const strategyId: number = 42;
        const poolId: BytesLike = ethers.keccak256(YEARN_USDC_ADDRESS).slice(0, 10);

        const tx = await executeAction({
          type: 'YearnSupply',
          amount,
        });

        const logs = await decodeLoggerLog(tx);
        log('Logs:', logs);

        // we should expect 1 log, with the correct args
        expect(logs).to.have.length(1);
        expect(logs[0]).to.have.property('eventId', BigInt(ACTION_LOG_IDS.BALANCE_UPDATE));

        // we know it's a BalanceUpdateLog because of the eventName
        // now we can typecast and check specific properties
        const txLog = logs[0] as BalanceUpdateLog;
        expect(txLog).to.have.property('safeAddress', safeAddr);
        expect(txLog).to.have.property('strategyId', BigInt(strategyId));
        expect(txLog).to.have.property('poolId', poolId);
        expect(txLog).to.have.property('balanceBefore', BigInt(0));
        expect(txLog).to.have.property('balanceAfter');
        expect(txLog).to.have.property('feeInTokens');
        expect(txLog.balanceAfter).to.be.a('bigint');
        expect(txLog.balanceAfter).to.not.equal(BigInt(0));
      });

      it('Should initialize last fee timestamp', async () => {
<<<<<<< HEAD
        const protocolId = BigInt(ethers.keccak256(ethers.AbiCoder.defaultAbiCoder().encode(['string'], ['Yearn'])));
        const initialLastFeeTimestamp = await adminVault.lastFeeTimestamp(
          safeAddr,
          protocolId,
=======
        const initialLastFeeTimestamp = await adminVault.lastFeeTimestamp(
          safeAddr,
>>>>>>> 28098bdc
          YEARN_USDC_ADDRESS
        );
        expect(initialLastFeeTimestamp).to.equal(BigInt(0));

        await fundAccountWithToken(safeAddr, 'USDC', 1000);

        const tx = await executeAction({
          type: 'YearnSupply',
        });

        //get the block timestamp of the tx
        const txReceipt = await tx.wait();
        if (!txReceipt) {
          throw new Error('Transaction receipt not found');
        }
        const block = await ethers.provider.getBlock(txReceipt.blockNumber);
        if (!block) {
          throw new Error('Block not found');
        }
        const finalLastFeeTimestamp = await adminVault.lastFeeTimestamp(
          safeAddr,
<<<<<<< HEAD
          protocolId,
=======
>>>>>>> 28098bdc
          YEARN_USDC_ADDRESS
        );
        expect(finalLastFeeTimestamp).to.equal(BigInt(block.timestamp));
      });

      it('Should have deposit action type', async () => {
        const actionType = await yearnSupplyContract.actionType();
        expect(actionType).to.equal(actionTypes.DEPOSIT_ACTION);
      });

      it('Should reject invalid token', async () => {
        await expect(
          executeAction({
            type: 'YearnSupply',
            poolAddress: '0x0000000000000000000000000000000000000000',
          })
        ).to.be.revertedWith('GS013');
      });
    });
  });
  describe('Yearn Withdraw', () => {
    beforeEach(async () => {
      // Do empty deposits to initialize the fee timestamps for all pools
      for (const { poolAddress } of testCases) {
        await executeAction({
          type: 'YearnSupply',
          poolAddress,
          amount: '0',
        });
      }
    });

    testCases.forEach(({ token, poolAddress, yToken }) => {
      describe(`Testing ${token}`, () => {
        it('Should withdraw', async () => {
          const amount = ethers.parseUnits('100', tokenConfig[token].decimals);
          const tokenContract = await ethers.getContractAt('IERC20', tokenConfig[token].address);
          await fundAccountWithToken(safeAddr, `y${token}`, amount);

          const initialTokenBalance = await tokenContract.balanceOf(safeAddr);
          const initialyTokenBalance = await yToken().balanceOf(safeAddr);

          await executeAction({
            type: 'YearnWithdraw',
            poolAddress,
            amount,
          });

          const finalTokenBalance = await tokenContract.balanceOf(safeAddr);
          const finalyTokenBalance = await yToken().balanceOf(safeAddr);
          expect(finalTokenBalance).to.be.greaterThan(initialTokenBalance);
<<<<<<< HEAD
          expect(finalyTokenBalance).to.be.lessThan(initialyTokenBalance);
=======
          expect(finalyTokenBalance).to.be.eq(BigInt(0));
>>>>>>> 28098bdc
        });

        it('Should withdraw the maximum amount', async () => {
          const amount = ethers.parseUnits('100', tokenConfig[token].decimals);
          const tokenContract = await ethers.getContractAt('IERC20', tokenConfig[token].address);
          await fundAccountWithToken(safeAddr, `y${token}`, amount);

          expect(await yToken().balanceOf(safeAddr)).to.equal(amount);
          expect(await tokenContract.balanceOf(safeAddr)).to.equal(0);

          await executeAction({
            type: 'YearnWithdraw',
            poolAddress,
            amount: ethers.MaxUint256,
          });

          expect(await yToken().balanceOf(safeAddr)).to.equal(0);
          expect(await tokenContract.balanceOf(safeAddr)).to.be.greaterThan(0);
        });

        it('Should take fees on withdraw', async () => {
          const amount = ethers.parseUnits('100', tokenConfig[token].decimals);
          const tokenContract = await ethers.getContractAt('IERC20', tokenConfig[token].address);
          await fundAccountWithToken(safeAddr, token, amount);

          const feeConfig = await adminVault.feeConfig();
          const feeRecipient = feeConfig.recipient;
          const feeRecipientTokenBalanceBefore = await tokenContract.balanceOf(feeRecipient);
          const feeRecipientyTokenBalanceBefore = await yToken().balanceOf(feeRecipient);

          const supplyTx = await executeAction({
            type: 'YearnSupply',
            poolAddress,
            amount,
            feeBasis: 10,
          });

          const yTokenBalanceAfterSupply = await yToken().balanceOf(safeAddr);

<<<<<<< HEAD
          const protocolId = BigInt(ethers.keccak256(ethers.AbiCoder.defaultAbiCoder().encode(['string'], ['Yearn'])));
          const initialFeeTimestamp = await adminVault.lastFeeTimestamp(safeAddr, protocolId, poolAddress);
=======
          const initialFeeTimestamp = await adminVault.lastFeeTimestamp(safeAddr, poolAddress);
>>>>>>> 28098bdc
          const finalFeeTimestamp = initialFeeTimestamp + BigInt(60 * 60 * 24 * 365);
          await network.provider.send('evm_setNextBlockTimestamp', [finalFeeTimestamp.toString()]);

          const withdrawTx = await executeAction({
            type: 'YearnWithdraw',
            poolAddress,
            feeBasis: 10,
            amount: '1',
          });

          const expectedFee = await calculateExpectedFee(
            (await supplyTx.wait()) ??
              (() => {
                throw new Error('Supply transaction failed');
              })(),
            (await withdrawTx.wait()) ??
              (() => {
                throw new Error('Withdraw transaction failed');
              })(),
            10,
            yTokenBalanceAfterSupply
          );
          const expectedFeeRecipientBalance = feeRecipientyTokenBalanceBefore + expectedFee;

          expect(await tokenContract.balanceOf(feeRecipient)).to.equal(
            feeRecipientTokenBalanceBefore
          );
          expect(await yToken().balanceOf(feeRecipient)).to.equal(expectedFeeRecipientBalance);
        });
      });
    });

    describe('General tests', () => {
<<<<<<< HEAD
=======
      it('Should emit the correct log on withdraw', async () => {
        const token = 'yUSDC';
        const amount = ethers.parseUnits('2000', tokenConfig[token].decimals);
        await fundAccountWithToken(safeAddr, token, amount);
        const strategyId: number = 42;
        const poolId: BytesLike = ethers.keccak256(YEARN_USDC_ADDRESS).slice(0, 10);

        const tx = await executeAction({
          type: 'YearnWithdraw',
          amount,
        });

        const logs = await decodeLoggerLog(tx);
        log('Logs:', logs);

        // we should expect 1 log, with the correct args
        expect(logs).to.have.length(1);
        expect(logs[0]).to.have.property('eventId', BigInt(ACTION_LOG_IDS.BALANCE_UPDATE));

        // we know it's a BalanceUpdateLog because of the eventName
        // now we can typecast and check specific properties
        const txLog = logs[0] as BalanceUpdateLog;
        expect(txLog).to.have.property('safeAddress', safeAddr);
        expect(txLog).to.have.property('strategyId', BigInt(strategyId));
        expect(txLog).to.have.property('poolId', poolId);
        expect(txLog).to.have.property('balanceBefore');
        expect(txLog).to.have.property('balanceAfter');
        expect(txLog).to.have.property('feeInTokens');
        expect(txLog.balanceBefore).to.equal(amount);
        expect(txLog.balanceAfter).to.be.lt(txLog.balanceBefore);
        expect(txLog.feeInTokens).to.equal(BigInt(0));
      });

>>>>>>> 28098bdc
      it('Should have withdraw action type', async () => {
        const actionType = await yearnWithdrawContract.actionType();
        expect(actionType).to.equal(actionTypes.WITHDRAW_ACTION);
      });

      it('Should reject invalid token', async () => {
<<<<<<< HEAD
        const supplyAmount = ethers.parseUnits('2000', tokenConfig.USDC.decimals);
        await fundAccountWithToken(safeAddr, 'USDC', supplyAmount);
        await expect(
          executeAction({
            type: 'YearnSupply',
=======
        await expect(
          executeAction({
            type: 'YearnWithdraw',
>>>>>>> 28098bdc
            poolAddress: '0x0000000000000000000000000000000000000000',
          })
        ).to.be.revertedWith('GS013');
      });
    });
  });
});

export { };
<|MERGE_RESOLUTION|>--- conflicted
+++ resolved
@@ -5,19 +5,11 @@
 import { tokenConfig } from '../../../tests/constants';
 import {
   AdminVault,
-<<<<<<< HEAD
   IERC20,
   IYearnVault,
   Logger,
   YearnSupply,
   YearnWithdraw,
-=======
-  YearnSupply,
-  YearnWithdraw,
-  IERC20,
-  IYearnVault,
-  Logger,
->>>>>>> 28098bdc
 } from '../../../typechain-types';
 import { ACTION_LOG_IDS, BalanceUpdateLog } from '../../logs';
 import {
@@ -28,11 +20,7 @@
   getBaseSetup,
   log,
 } from '../../utils';
-<<<<<<< HEAD
 import { fundAccountWithToken, getDAI, getUSDC, getUSDT } from '../../utils-stable';
-=======
-import { fundAccountWithToken, getUSDC, getUSDT, getDAI } from '../../utils-stable';
->>>>>>> 28098bdc
 
 describe('Yearn tests', () => {
   let signer: Signer;
@@ -131,6 +119,7 @@
     log('Reverting to local snapshot');
     await network.provider.send('evm_revert', [snapshotId]);
   });
+
   describe('Yearn Supply', () => {
     testCases.forEach(({ token, poolAddress, yToken }) => {
       describe(`Testing ${token}`, () => {
@@ -193,12 +182,8 @@
           const yTokenBalanceAfterFirstTx = await yToken().balanceOf(safeAddr);
 
           // Time travel 1 year
-<<<<<<< HEAD
           const protocolId = BigInt(ethers.keccak256(ethers.AbiCoder.defaultAbiCoder().encode(['string'], ['Yearn'])));
           const initialFeeTimestamp = await adminVault.lastFeeTimestamp(safeAddr, protocolId, poolAddress);
-=======
-          const initialFeeTimestamp = await adminVault.lastFeeTimestamp(safeAddr, poolAddress);
->>>>>>> 28098bdc
           const finalFeeTimestamp = initialFeeTimestamp + BigInt(60 * 60 * 24 * 365);
           await network.provider.send('evm_setNextBlockTimestamp', [finalFeeTimestamp.toString()]);
 
@@ -273,15 +258,10 @@
       });
 
       it('Should initialize last fee timestamp', async () => {
-<<<<<<< HEAD
         const protocolId = BigInt(ethers.keccak256(ethers.AbiCoder.defaultAbiCoder().encode(['string'], ['Yearn'])));
         const initialLastFeeTimestamp = await adminVault.lastFeeTimestamp(
           safeAddr,
           protocolId,
-=======
-        const initialLastFeeTimestamp = await adminVault.lastFeeTimestamp(
-          safeAddr,
->>>>>>> 28098bdc
           YEARN_USDC_ADDRESS
         );
         expect(initialLastFeeTimestamp).to.equal(BigInt(0));
@@ -303,10 +283,7 @@
         }
         const finalLastFeeTimestamp = await adminVault.lastFeeTimestamp(
           safeAddr,
-<<<<<<< HEAD
           protocolId,
-=======
->>>>>>> 28098bdc
           YEARN_USDC_ADDRESS
         );
         expect(finalLastFeeTimestamp).to.equal(BigInt(block.timestamp));
@@ -327,6 +304,7 @@
       });
     });
   });
+
   describe('Yearn Withdraw', () => {
     beforeEach(async () => {
       // Do empty deposits to initialize the fee timestamps for all pools
@@ -358,11 +336,7 @@
           const finalTokenBalance = await tokenContract.balanceOf(safeAddr);
           const finalyTokenBalance = await yToken().balanceOf(safeAddr);
           expect(finalTokenBalance).to.be.greaterThan(initialTokenBalance);
-<<<<<<< HEAD
-          expect(finalyTokenBalance).to.be.lessThan(initialyTokenBalance);
-=======
           expect(finalyTokenBalance).to.be.eq(BigInt(0));
->>>>>>> 28098bdc
         });
 
         it('Should withdraw the maximum amount', async () => {
@@ -402,12 +376,8 @@
 
           const yTokenBalanceAfterSupply = await yToken().balanceOf(safeAddr);
 
-<<<<<<< HEAD
           const protocolId = BigInt(ethers.keccak256(ethers.AbiCoder.defaultAbiCoder().encode(['string'], ['Yearn'])));
           const initialFeeTimestamp = await adminVault.lastFeeTimestamp(safeAddr, protocolId, poolAddress);
-=======
-          const initialFeeTimestamp = await adminVault.lastFeeTimestamp(safeAddr, poolAddress);
->>>>>>> 28098bdc
           const finalFeeTimestamp = initialFeeTimestamp + BigInt(60 * 60 * 24 * 365);
           await network.provider.send('evm_setNextBlockTimestamp', [finalFeeTimestamp.toString()]);
 
@@ -441,8 +411,6 @@
     });
 
     describe('General tests', () => {
-<<<<<<< HEAD
-=======
       it('Should emit the correct log on withdraw', async () => {
         const token = 'yUSDC';
         const amount = ethers.parseUnits('2000', tokenConfig[token].decimals);
@@ -476,24 +444,15 @@
         expect(txLog.feeInTokens).to.equal(BigInt(0));
       });
 
->>>>>>> 28098bdc
       it('Should have withdraw action type', async () => {
         const actionType = await yearnWithdrawContract.actionType();
         expect(actionType).to.equal(actionTypes.WITHDRAW_ACTION);
       });
 
       it('Should reject invalid token', async () => {
-<<<<<<< HEAD
-        const supplyAmount = ethers.parseUnits('2000', tokenConfig.USDC.decimals);
-        await fundAccountWithToken(safeAddr, 'USDC', supplyAmount);
-        await expect(
-          executeAction({
-            type: 'YearnSupply',
-=======
         await expect(
           executeAction({
             type: 'YearnWithdraw',
->>>>>>> 28098bdc
             poolAddress: '0x0000000000000000000000000000000000000000',
           })
         ).to.be.revertedWith('GS013');
