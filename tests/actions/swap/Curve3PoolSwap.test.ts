import { BigNumberish } from 'ethers';
import { network } from 'hardhat';
import { ethers, expect, Signer } from '../..';
import { Curve3PoolSwap, IERC20Metadata } from '../../../typechain-types';
import { actionTypes } from '../../actions';
import { CURVE_3POOL_ADDRESS, CURVE_3POOL_INDICES, tokenConfig } from '../../constants';
import { Curve3PoolSwapParams } from '../../params';
import { decodeLoggerLog, deploy, executeAction, getBaseSetup, getBytes4, log } from '../../utils';
import { fundAccountWithToken, getStables } from '../../utils-stable';
<<<<<<< HEAD
=======
import { actionTypes } from '../../actions';
import { ACTION_LOG_IDS, Curve3PoolSwapLog } from '../../logs';
>>>>>>> bca8bc96

interface SwapParams {
  fromToken: number;
  toToken: number;
  amountIn: BigNumberish;
  minAmountOut: BigNumberish;
}

describe('Curve3PoolSwap tests', () => {
  let signer: Signer;
  let safeAddr: string;
  let curve3PoolSwap: Curve3PoolSwap;
  let USDC: IERC20Metadata, USDT: IERC20Metadata, DAI: IERC20Metadata;
  let snapshotId: string;

  async function testSwap(
    fromToken: 'USDC' | 'USDT' | 'DAI',
    toToken: 'USDC' | 'USDT' | 'DAI',
    fundAmount: number
  ) {
    await fundAccountWithToken(safeAddr, fromToken, fundAmount);

    const FromToken = eval(fromToken);
    const ToToken = eval(toToken);
    const initialFromBalance = await FromToken.balanceOf(safeAddr);
    const initialToBalance = await ToToken.balanceOf(safeAddr);

    const swapAmount = ethers.parseUnits(fundAmount.toString(), tokenConfig[fromToken].decimals);

    await executeAction({
      type: 'Curve3PoolSwap',
      tokenIn: fromToken,
      tokenOut: toToken,
      amount: swapAmount,
    });

    // Check balances after swap
    const finalFromBalance = await FromToken.balanceOf(safeAddr);
    const finalToBalance = await ToToken.balanceOf(safeAddr);

    // Log balances
    log(`initial${fromToken}Balance`, initialFromBalance);
    log(`final${fromToken}Balance`, finalFromBalance);
    log(`initial${toToken}Balance`, initialToBalance);
    log(`final${toToken}Balance`, finalToBalance);
    log('Expected Swap Amount', swapAmount);

    expect(finalFromBalance).to.be.equal(initialFromBalance - swapAmount);
    expect(finalToBalance).to.be.gt(
      ethers.parseUnits((fundAmount * 0.99).toString(), tokenConfig[toToken].decimals)
    );
  }

  before(async () => {
    // Deploy base setup
    [signer] = await ethers.getSigners();
    const baseSetup = await getBaseSetup();
    if (!baseSetup) {
      throw new Error('Base setup not deployed');
    }
    safeAddr = await baseSetup.safe.getAddress();
    const adminVault = await baseSetup.adminVault;
    // Deploy contracts specific to these tests
    curve3PoolSwap = await deploy(
      'Curve3PoolSwap',
      signer,
      await adminVault.getAddress(),
      await baseSetup.logger.getAddress(),
      CURVE_3POOL_ADDRESS
    );
    ({ USDC, USDT, DAI } = await getStables());

    const poolAddress = await curve3PoolSwap.getAddress();

    await adminVault.proposeAction(getBytes4(poolAddress), poolAddress);
    await adminVault.addAction(getBytes4(poolAddress), poolAddress);

    // Take local snapshot before running tests
    log('Taking local snapshot');
    snapshotId = await network.provider.send('evm_snapshot');
  });

  beforeEach(async () => {});

  afterEach(async () => {
    // Revert local snapshot after each test
    log('Reverting to local snapshot', snapshotId);
    await network.provider.send('evm_revert', [snapshotId]);

    // IMPORTANT: take a new snapshot, they can't be reused!
    snapshotId = await network.provider.send('evm_snapshot');
  });

  describe('Basic swaps', () => {
    it('should have zero initial balances', async () => {
      const usdcBalance = await USDC.balanceOf(safeAddr);
      const usdtBalance = await USDT.balanceOf(safeAddr);
      const daiBalance = await DAI.balanceOf(safeAddr);

      log('USDC balance', usdcBalance);
      log('USDT balance', usdtBalance);
      log('DAI balance', daiBalance);

      expect(usdcBalance).to.equal(0);
      expect(usdtBalance).to.equal(0);
      expect(daiBalance).to.equal(0);
    });
    it('should swap USDC to USDT', async () => {
      await testSwap('USDC', 'USDT', 10);
    });

    it('should swap USDC to DAI', async () => {
      await testSwap('USDC', 'DAI', 10);
    });
    it('should swap USDT to USDC', async () => {
      await testSwap('USDT', 'USDC', 10);
    });
    it('should swap USDT to DAI', async () => {
      await testSwap('USDT', 'DAI', 10);
    });
    it('should swap DAI to USDC', async () => {
      await testSwap('DAI', 'USDC', 10);
    });
    it('should swap DAI to USDT', async () => {
      await testSwap('DAI', 'USDT', 10);
    });
  });
  describe('Check constants', () => {
    it('should check the curve3Pool tokens match our expected tokens', async () => {
      const curve3PoolInterface = new ethers.Interface([
        'function coins(uint256) view returns (address)',
      ]);

      const curve3Pool = new ethers.Contract(
        CURVE_3POOL_ADDRESS,
        curve3PoolInterface,
        ethers.provider
      );
      const tokenAddress = await curve3Pool.coins(CURVE_3POOL_INDICES.DAI);
      expect(tokenAddress.toLowerCase()).to.equal(tokenConfig.DAI.address.toLowerCase());
      const tokenAddress2 = await curve3Pool.coins(CURVE_3POOL_INDICES.USDT);
      expect(tokenAddress2.toLowerCase()).to.equal(tokenConfig.USDT.address.toLowerCase());
      const tokenAddress3 = await curve3Pool.coins(CURVE_3POOL_INDICES.USDC);
      expect(tokenAddress3.toLowerCase()).to.equal(tokenConfig.USDC.address.toLowerCase());
    });
    it('should check we have the correct token config', async () => {
      // check the token contract symbol and decimals
      expect(await USDC.symbol()).to.equal('USDC');
      expect(await USDC.decimals()).to.equal(tokenConfig.USDC.decimals);
      expect(await USDT.symbol()).to.equal('USDT');
      expect(await USDT.decimals()).to.equal(tokenConfig.USDT.decimals);
      expect(await DAI.symbol()).to.equal('DAI');
      expect(await DAI.decimals()).to.equal(tokenConfig.DAI.decimals);
    });
    it('should emit the correct log', async () => {
      await fundAccountWithToken(safeAddr, 'DAI', 1000);

      const swapAmount = ethers.parseUnits('100', tokenConfig.DAI.decimals);
      const tx = await executeAction({
        type: 'Curve3PoolSwap',
        tokenIn: 'DAI',
        tokenOut: 'USDC',
        amount: swapAmount,
      });
      const logs = (await decodeLoggerLog(tx)) as Curve3PoolSwapLog[];
      const log = logs[0];

      expect(log.eventId).to.equal(BigInt(ACTION_LOG_IDS.CURVE_3POOL_SWAP));
      expect(log.safeAddress).to.equal(safeAddr);
      expect(log.fromToken).to.equal(BigInt(CURVE_3POOL_INDICES.DAI));
      expect(log.toToken).to.equal(BigInt(CURVE_3POOL_INDICES.USDC));
      expect(log.amountIn).to.equal(swapAmount);
      expect(log.minAmountOut).to.equal(1n);
      expect(log.actualAmountOut).to.be.greaterThan(0n);
    });
    it('Should have swap action type', async () => {
      const actionType = await curve3PoolSwap.actionType();
      expect(actionType).to.equal(actionTypes.SWAP_ACTION);
    });
  });
  describe('Edge cases', () => {
    it('should swap large amounts (10 million tokens)', async () => {
      await testSwap('DAI', 'USDC', 10000000);
    });

    it('should fail when swapping zero amount', async () => {
      await expect(
        executeAction({
          type: 'Curve3PoolSwap',
          tokenIn: 'DAI',
          tokenOut: 'USDC',
          amount: '0',
        })
      ).to.be.revertedWith('GS013');
    });
  });
  describe('Slippage protection', () => {
    it('should fail when slippage is too high', async () => {
      // The transaction should revert due to unrealistic slippage expectation
      await expect(
        executeAction({
          type: 'Curve3PoolSwap',
          tokenIn: 'DAI',
          tokenOut: 'USDC',
          amount: '10',
          minAmount: '1000',
        })
      ).to.be.revertedWith('GS013');
    });
  });
  describe.skip('Multi-step transactions', () => {
    it('should perform multiple swaps in a single transaction', async () => {
      // lets wait for more of the sdk to be implemented before we implement this test
      // TODO: Is this test more of a check that the safe can handle multiple transactions?
    });
  });
  describe('Error handling', () => {
    it('should fail with invalid token indices', async () => {
      // Not using the safe as it obsfucates the error message
      const swapAmount = ethers.parseUnits('10', tokenConfig.USDC.decimals);
      await fundAccountWithToken(await curve3PoolSwap.getAddress(), 'USDC', 100);

      const params = {
        fromToken: 1,
        toToken: 42, // invalid token index
        amountIn: swapAmount,
        minAmountOut: 0,
      };

      const abiCoder = new ethers.AbiCoder();
      const paramsEncoded = abiCoder.encode([Curve3PoolSwapParams], [params]);

      await expect(curve3PoolSwap.executeAction(paramsEncoded, 0)).to.be.revertedWithCustomError(
        curve3PoolSwap,
        'Curve3Pool__InvalidTokenIndices'
      );
    });
    it('should fail with matching token indices', async () => {
      const swapAmount = ethers.parseUnits('10', tokenConfig.USDC.decimals);
      await fundAccountWithToken(await curve3PoolSwap.getAddress(), 'USDC', 1000);
      const params = {
        fromToken: 0,
        toToken: 0,
        amountIn: swapAmount,
        minAmountOut: 0,
      };

      const abiCoder = new ethers.AbiCoder();
      const paramsEncoded = abiCoder.encode([Curve3PoolSwapParams], [params]);
      await expect(curve3PoolSwap.executeAction(paramsEncoded, 0)).to.be.revertedWithCustomError(
        curve3PoolSwap,
        'Curve3Pool__InvalidTokenIndices'
      );
    });
  });
});

export { };
<|MERGE_RESOLUTION|>--- conflicted
+++ resolved
@@ -4,14 +4,10 @@
 import { Curve3PoolSwap, IERC20Metadata } from '../../../typechain-types';
 import { actionTypes } from '../../actions';
 import { CURVE_3POOL_ADDRESS, CURVE_3POOL_INDICES, tokenConfig } from '../../constants';
+import { ACTION_LOG_IDS, Curve3PoolSwapLog } from '../../logs';
 import { Curve3PoolSwapParams } from '../../params';
 import { decodeLoggerLog, deploy, executeAction, getBaseSetup, getBytes4, log } from '../../utils';
 import { fundAccountWithToken, getStables } from '../../utils-stable';
-<<<<<<< HEAD
-=======
-import { actionTypes } from '../../actions';
-import { ACTION_LOG_IDS, Curve3PoolSwapLog } from '../../logs';
->>>>>>> bca8bc96
 
 interface SwapParams {
   fromToken: number;
