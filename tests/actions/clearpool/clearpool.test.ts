--- conflicted
+++ resolved
@@ -169,12 +169,8 @@
           const poolBalanceAfterFirstTx = await poolContract.balanceOf(safeAddr);
 
           // Time travel 2 weeks (maximum allowed for Clearpool)
-<<<<<<< HEAD
           const protocolId = BigInt(ethers.keccak256(ethers.AbiCoder.defaultAbiCoder().encode(['string'], ['Clearpool'])));
           const initialFeeTimestamp = await adminVault.lastFeeTimestamp(safeAddr, protocolId, poolAddress);
-=======
-          const initialFeeTimestamp = await adminVault.lastFeeTimestamp(safeAddr, poolAddress);
->>>>>>> 28098bdc
           const finalFeeTimestamp = initialFeeTimestamp + BigInt(60 * 60 * 24 * 14); // 2 weeks
           await network.provider.send('evm_setNextBlockTimestamp', [finalFeeTimestamp.toString()]);
 
@@ -247,15 +243,10 @@
       });
 
       it('Should initialize the last fee timestamp', async () => {
-<<<<<<< HEAD
         const protocolId = BigInt(ethers.keccak256(ethers.AbiCoder.defaultAbiCoder().encode(['string'], ['Clearpool'])));
         const lastFeeTimestamp = await adminVault.lastFeeTimestamp(
           safeAddr,
           protocolId,
-=======
-        const lastFeeTimestamp = await adminVault.lastFeeTimestamp(
-          safeAddr,
->>>>>>> 28098bdc
           tokenConfig.cpALP_USDC.address
         );
         expect(lastFeeTimestamp).to.equal(0n);
@@ -268,10 +259,7 @@
 
         const lastFeeTimestampAfter = await adminVault.lastFeeTimestamp(
           safeAddr,
-<<<<<<< HEAD
           protocolId,
-=======
->>>>>>> 28098bdc
           tokenConfig.cpALP_USDC.address
         );
         expect(lastFeeTimestampAfter).to.not.equal(0n);
@@ -397,12 +385,8 @@
           const poolBalanceAfterSupply = await poolContract.balanceOf(safeAddr);
 
           // Time travel 2 weeks (maximum allowed for Clearpool)
-<<<<<<< HEAD
           const protocolId = BigInt(ethers.keccak256(ethers.AbiCoder.defaultAbiCoder().encode(['string'], ['Clearpool'])));
           const initialFeeTimestamp = await adminVault.lastFeeTimestamp(safeAddr, protocolId, poolAddress);
-=======
-          const initialFeeTimestamp = await adminVault.lastFeeTimestamp(safeAddr, poolAddress);
->>>>>>> 28098bdc
           const finalFeeTimestamp = initialFeeTimestamp + BigInt(60 * 60 * 24 * 14); // 2 weeks
           await network.provider.send('evm_setNextBlockTimestamp', [finalFeeTimestamp.toString()]);
 
@@ -434,16 +418,6 @@
             expectedFeeRecipientBalance
           );
         });
-<<<<<<< HEAD
-      });
-    });
-
-    describe('General tests', () => {
-      it('Should have withdraw action type', async () => {
-        const actionType = await clearpoolWithdrawContract.actionType();
-        expect(actionType).to.equal(actionTypes.WITHDRAW_ACTION);
-      });
-=======
       });
     });
 
@@ -482,7 +456,6 @@
         const actionType = await clearpoolWithdrawContract.actionType();
         expect(actionType).to.equal(actionTypes.WITHDRAW_ACTION);
       });
->>>>>>> 28098bdc
 
       it('Should reject invalid token', async () => {
         await expect(
@@ -497,8 +470,4 @@
   });
 });
 
-<<<<<<< HEAD
 export { };
-=======
-export {};
->>>>>>> 28098bdc
