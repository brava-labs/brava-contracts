--- conflicted
+++ resolved
@@ -1,21 +1,11 @@
-<<<<<<< HEAD
-=======
-import { BytesLike } from 'ethers';
->>>>>>> 28098bdc
 import { network } from 'hardhat';
 import { ethers, expect, Signer } from '../..';
 import { actionTypes } from '../../../tests/actions';
 import { AAVE_V3_POOL, tokenConfig } from '../../../tests/constants';
 import {
-<<<<<<< HEAD
   AaveV3Supply,
   AaveV3Withdraw,
   AdminVault,
-=======
-  AdminVault,
-  AaveV3Supply,
-  AaveV3Withdraw,
->>>>>>> 28098bdc
   IERC20,
   IPool,
   Logger,
@@ -27,18 +17,10 @@
   deploy,
   executeAction,
   getBaseSetup,
-<<<<<<< HEAD
-=======
-  log,
->>>>>>> 28098bdc
   getBytes4,
   log,
 } from '../../utils';
-<<<<<<< HEAD
 import { fundAccountWithToken, getDAI, getUSDC, getUSDT } from '../../utils-stable';
-=======
-import { fundAccountWithToken, getUSDC, getUSDT, getDAI } from '../../utils-stable';
->>>>>>> 28098bdc
 
 describe('Aave V3 tests', () => {
   let signer: Signer;
@@ -201,12 +183,8 @@
           const aTokenBalanceAfterFirstTx = await aTokenContract.balanceOf(safeAddr);
 
           // Time travel 1 year
-<<<<<<< HEAD
           const protocolId = BigInt(ethers.keccak256(ethers.AbiCoder.defaultAbiCoder().encode(['string'], ['AaveV3'])));
           const initialFeeTimestamp = await adminVault.lastFeeTimestamp(safeAddr, protocolId, aToken);
-=======
-          const initialFeeTimestamp = await adminVault.lastFeeTimestamp(safeAddr, aToken);
->>>>>>> 28098bdc
           const finalFeeTimestamp = initialFeeTimestamp + BigInt(60 * 60 * 24 * 365);
           await network.provider.send('evm_setNextBlockTimestamp', [finalFeeTimestamp.toString()]);
 
@@ -280,15 +258,10 @@
       });
 
       it('Should initialize the last fee timestamp', async () => {
-<<<<<<< HEAD
         const protocolId = BigInt(ethers.keccak256(ethers.AbiCoder.defaultAbiCoder().encode(['string'], ['AaveV3'])));
         const lastFeeTimestamp = await adminVault.lastFeeTimestamp(
           safeAddr,
           protocolId,
-=======
-        const lastFeeTimestamp = await adminVault.lastFeeTimestamp(
-          safeAddr,
->>>>>>> 28098bdc
           tokenConfig.aUSDC_V3.address
         );
         expect(lastFeeTimestamp).to.equal(0n);
@@ -301,10 +274,7 @@
 
         const lastFeeTimestampAfter = await adminVault.lastFeeTimestamp(
           safeAddr,
-<<<<<<< HEAD
           protocolId,
-=======
->>>>>>> 28098bdc
           tokenConfig.aUSDC_V3.address
         );
         expect(lastFeeTimestampAfter).to.not.equal(0n);
@@ -337,7 +307,6 @@
           amount: '0',
         });
       }
-<<<<<<< HEAD
     });
 
     testCases.forEach(({ token, aToken, isIsolated }) => {
@@ -464,136 +433,6 @@
     });
 
     describe('General tests', () => {
-      it('Should have withdraw action type', async () => {
-        const actionType = await aaveWithdrawContract.actionType();
-        expect(actionType).to.equal(actionTypes.WITHDRAW_ACTION);
-      });
-=======
-    });
-
-    testCases.forEach(({ token, aToken, isIsolated }) => {
-      describe(`Testing ${token}`, () => {
-        it('Should withdraw', async () => {
-          const amount = ethers.parseUnits('100', tokenConfig[token].decimals);
-          const tokenContract = await ethers.getContractAt('IERC20', tokenConfig[token].address);
-          const aTokenContract = await ethers.getContractAt('IERC20', aToken);
-
-          // Supply first
-          await fundAccountWithToken(safeAddr, token, amount);
-          await executeAction({
-            type: 'AaveV3Supply',
-            assetId: getBytes4(aToken),
-            amount,
-          });
-
-          const initialTokenBalance = await tokenContract.balanceOf(safeAddr);
-          const initialAaveBalance = isIsolated
-            ? await aTokenContract.balanceOf(safeAddr)
-            : (await aavePool.getUserAccountData(safeAddr)).totalCollateralBase;
-
-          await executeAction({
-            type: 'AaveV3Withdraw',
-            assetId: getBytes4(aToken),
-            amount,
-          });
-
-          const finalTokenBalance = await tokenContract.balanceOf(safeAddr);
-          const finalAaveBalance = isIsolated
-            ? await aTokenContract.balanceOf(safeAddr)
-            : (await aavePool.getUserAccountData(safeAddr)).totalCollateralBase;
-
-          expect(finalTokenBalance).to.be.gt(initialTokenBalance);
-          expect(finalAaveBalance).to.be.lt(initialAaveBalance);
-        });
-
-        it('Should withdraw the maximum amount', async () => {
-          const amount = ethers.parseUnits('100', tokenConfig[token].decimals);
-          const tokenContract = await ethers.getContractAt('IERC20', tokenConfig[token].address);
-          const aTokenContract = await ethers.getContractAt('IERC20', aToken);
-
-          // Supply first
-          await fundAccountWithToken(safeAddr, token, amount);
-          await executeAction({
-            type: 'AaveV3Supply',
-            assetId: getBytes4(aToken),
-            amount,
-          });
-
-          const initialTokenBalance = await tokenContract.balanceOf(safeAddr);
-          const initialAaveBalance = await aTokenContract.balanceOf(safeAddr);
-          expect(initialAaveBalance).to.be.gt(0);
-
-          await executeAction({
-            type: 'AaveV3Withdraw',
-            assetId: getBytes4(aToken),
-            amount: ethers.MaxUint256,
-          });
-
-          const finalTokenBalance = await tokenContract.balanceOf(safeAddr);
-          const finalAaveBalance = await aTokenContract.balanceOf(safeAddr);
-
-          expect(finalTokenBalance).to.be.gt(initialTokenBalance);
-          expect(finalAaveBalance).to.equal(0);
-        });
-
-        it('Should take fees on withdraw', async () => {
-          const amount = ethers.parseUnits('100', tokenConfig[token].decimals);
-          const tokenContract = await ethers.getContractAt('IERC20', tokenConfig[token].address);
-          const aTokenContract = await ethers.getContractAt('IERC20', aToken);
-
-          const feeConfig = await adminVault.feeConfig();
-          const feeRecipient = feeConfig.recipient;
-          const feeRecipientTokenBalanceBefore = await tokenContract.balanceOf(feeRecipient);
-          const feeRecipientaTokenBalanceBefore = await aTokenContract.balanceOf(feeRecipient);
-
-          // Supply first
-          await fundAccountWithToken(safeAddr, token, amount);
-          const supplyTx = await executeAction({
-            type: 'AaveV3Supply',
-            assetId: getBytes4(aToken),
-            amount,
-            feeBasis: 10,
-          });
-
-          const aTokenBalanceAfterSupply = await aTokenContract.balanceOf(safeAddr);
-
-          // Time travel 1 year
-          const initialFeeTimestamp = await adminVault.lastFeeTimestamp(safeAddr, aToken);
-          const finalFeeTimestamp = initialFeeTimestamp + BigInt(60 * 60 * 24 * 365);
-          await network.provider.send('evm_setNextBlockTimestamp', [finalFeeTimestamp.toString()]);
-
-          const withdrawTx = await executeAction({
-            type: 'AaveV3Withdraw',
-            assetId: getBytes4(aToken),
-            amount: '1',
-            feeBasis: 10,
-          });
-
-          const expectedFee = await calculateExpectedFee(
-            (await supplyTx.wait()) ??
-              (() => {
-                throw new Error('Supply transaction failed');
-              })(),
-            (await withdrawTx.wait()) ??
-              (() => {
-                throw new Error('Withdraw transaction failed');
-              })(),
-            10,
-            aTokenBalanceAfterSupply
-          );
-          const expectedFeeRecipientBalance = feeRecipientaTokenBalanceBefore + expectedFee;
-
-          expect(await tokenContract.balanceOf(feeRecipient)).to.equal(
-            feeRecipientTokenBalanceBefore
-          );
-          expect(await aTokenContract.balanceOf(feeRecipient)).to.be.greaterThanOrEqual(
-            expectedFeeRecipientBalance
-          );
-        });
-      });
-    });
-
-    describe('General tests', () => {
       it('Should emit the correct log on withdraw', async () => {
         const token = 'aUSDC_V3';
         const amount = ethers.parseUnits('100', tokenConfig[token].decimals);
@@ -628,7 +467,6 @@
         const actionType = await aaveWithdrawContract.actionType();
         expect(actionType).to.equal(actionTypes.WITHDRAW_ACTION);
       });
->>>>>>> 28098bdc
 
       it('Should reject invalid token', async () => {
         await expect(
