import { deploySafe, executeSafeTransaction } from 'athena-sdk';
import { BaseContract, Log, Signer, TransactionReceipt, TransactionResponse } from 'ethers';
import {
  tokenConfig,
  ROLES,
  CURVE_3POOL_INDICES,
  NEXUS_QUOTES,
  SAFE_PROXY_FACTORY_ADDRESS,
} from './constants';
import { actionDefaults, ActionArgs, BuyCoverArgs } from './actions';
import * as athenaSdk from 'athena-sdk';
import {
  Logger,
  AdminVault,
  ISafe,
  Proxy,
  SequenceExecutor,
  SequenceExecutorDebug,
} from '../typechain-types';
import { ethers, network } from 'hardhat';
<<<<<<< HEAD
import { AdminVault, ISafe, ISafeProxyFactory, Logger, Proxy, SequenceExecutor } from '../typechain-types';
import { ActionArgs, actionDefaults } from './actions';
import { CURVE_3POOL_INDICES, ROLES, SAFE_PROXY_FACTORY_ADDRESS, tokenConfig } from './constants';
=======
>>>>>>> 55582e3e
import { BalanceUpdateLog, BuyCoverLog } from './logs';
import nexusSdk, { CoverAsset, ErrorApiResponse, GetQuoteApiResponse } from '@nexusmutual/sdk';
import {
  BuyCoverInputTypes,
  NexusMutualBuyCoverParamTypes,
  NexusMutualPoolAllocationRequestTypes,
} from './params';

export const isLoggingEnabled = process.env.ENABLE_LOGGING === 'true';
export const USE_ATHENA_SDK = process.env.USE_ATHENA_SDK === 'true';

export function log(...args: unknown[]): void {
  if (isLoggingEnabled) {
    console.log(...args);
  }
}

export function formatAmount(amount: bigint, decimals: number): string {
  return (amount / BigInt(10 ** decimals)).toString();
}

async function processLoggerInput(
  input: TransactionResponse | TransactionReceipt | Log[]
): Promise<readonly Log[]> {
  if (Array.isArray(input)) {
    return input; // It's already Log[]
  } else if ('wait' in input) {
    const receipt = await input.wait();
    return receipt?.logs ?? []; // It's TransactionResponse
  } else if ('logs' in input) {
    return input.logs; // It's TransactionReceipt
  }
  throw new Error('Invalid input type');
}

/// takes a hash and returns the event name if it matches one of the known events
/// we need to do this because in events an indexed string is only emitted as a hash
function matchHashToEvent(hash: string): string | null {
  const knownEvents = ['BalanceUpdate', 'BuyCover'];
  return knownEvents.find((event) => ethers.keccak256(ethers.toUtf8Bytes(event)) === hash) ?? hash;
}

// give me a transaction response, a transaction receipt, or an array of logs
// I don't care which, just point me at the logger and I'll decode the logs for you
export async function decodeLoggerLog(
  input: TransactionResponse | TransactionReceipt | Log[],
  loggerAddress: string
): Promise<(BalanceUpdateLog | BuyCoverLog)[]> {
  const logs = await processLoggerInput(input);
  const abiCoder = new ethers.AbiCoder();
  const logger = await ethers.getContractAt('Logger', loggerAddress);

  const relevantLogs = logs.filter(
    (log: any) => log.address.toLowerCase() === loggerAddress.toLowerCase()
  );

  return relevantLogs.map((log: any) => {
    const decodedLog = logger.interface.parseLog(log)!;
    const eventName = decodedLog.args[1];

    const baseLog = {
      eventName,
      safeAddress: decodedLog.args[0],
    };

    if (eventName === 'BalanceUpdate') {
      const decodedBytes = abiCoder.decode(
        ['uint16', 'bytes4', 'uint256', 'uint256', 'uint256'],
        decodedLog.args[2]
      );
      return {
        ...baseLog,
        strategyId: decodedBytes[0],
        poolId: decodedBytes[1].toString(),
        balanceBefore: decodedBytes[2],
        balanceAfter: decodedBytes[3],
        feeInTokens: decodedBytes[4],
      } as BalanceUpdateLog;
    } else if (eventName === 'BuyCover') {
      const decodedBytes = abiCoder.decode(
        ['uint16', 'bytes4', 'uint32', 'uint256'],
        decodedLog.args[2]
      );
      return {
        ...baseLog,
        strategyId: decodedBytes[0],
        poolId: decodedBytes[1].toString(),
        coverId: decodedBytes[2].toString(),
      } as BuyCoverLog;
    } else {
      throw new Error(`Unknown event type: ${eventName}`);
    }
  });
}

export async function deploy<T extends BaseContract>(
  contractName: string,
  signer: Signer,
  ...args: unknown[]
): Promise<T> {
  log(`Deploying ${contractName} with args:`, ...args);
  const feeData = await ethers.provider.getFeeData();
  const factory = await ethers.getContractFactory(contractName, signer);
  let contract: T;
  try {
    // By default try and deploy with gasOverrides from the provider
    const gasOverrides = {
      maxFeePerGas: feeData.maxFeePerGas,
      maxPriorityFeePerGas: feeData.maxPriorityFeePerGas,
    };
    contract = (await factory.deploy(...args, gasOverrides)) as T;
  } catch (error) {
    // If the deployment fails, try and deploy with 0 gas
    const gasOverrides = {
      maxFeePerGas: '0',
      maxPriorityFeePerGas: '0',
    };
    try {
      contract = (await factory.deploy(...args, gasOverrides)) as T;
    } catch (error) {
      // now we really are out of options
      log(`Error deploying ${contractName} with gas overrides:`, error);
      throw error;
    }
  }
  log(`${contractName} deployed at:`, await contract.getAddress());
  deployedContracts[contractName] = { address: await contract.getAddress(), contract };
  return contract.waitForDeployment() as Promise<T>;
}

export async function deployBaseSetup(signer?: Signer): Promise<typeof globalSetup> {
  const deploySigner = signer ?? (await ethers.getSigners())[0];
  const logger = await deploy<Logger>('Logger', deploySigner);
  const adminVault = await deploy<AdminVault>(
    'AdminVault',
    deploySigner,
    await deploySigner.getAddress(),
    0,
    logger.getAddress()
  );
  const proxy = await deploy<Proxy>('Proxy', deploySigner, SAFE_PROXY_FACTORY_ADDRESS);
  const safeProxyFactory = await ethers.getContractAt('ISafeProxyFactory', await proxy.getAddress());
  const safeAddress = await deploySafe(deploySigner, await safeProxyFactory.getAddress());
  const safe = await ethers.getContractAt('ISafe', safeAddress);
  log('Safe deployed at:', safeAddress);
  return { logger, adminVault, safeProxyFactory, safe, signer: deploySigner };
}

let baseSetupCache: Awaited<ReturnType<typeof deployBaseSetup>> | null = null;
let baseSetupSnapshotId: string | null = null;

export async function getBaseSetup(signer?: Signer): Promise<typeof globalSetup> {
  if (baseSetupCache && baseSetupSnapshotId) {
    log('Reverting to snapshot');
    await network.provider.send('evm_revert', [baseSetupSnapshotId]);
    baseSetupSnapshotId = await network.provider.send('evm_snapshot', []);
    return baseSetupCache;
  }

  log('Deploying base setup');
  const setup = await deployBaseSetup(signer);
  if (!setup) {
    throw new Error('Base setup deployment failed');
  }
  baseSetupCache = setup;
  baseSetupSnapshotId = await network.provider.send('evm_snapshot', []);
  setGlobalSetup(setup);
  return setup;
}

// Given 2 transaction receipts, a fee percentage (in basis points) and the balance
// I will calculate the expected fee for you
export async function calculateExpectedFee(
  tx1: TransactionReceipt,
  tx2: TransactionReceipt,
  feePercentage: number,
  balance: bigint
): Promise<bigint> {
  const timestamp1 = (await tx1.getBlock()).timestamp;
  const timestamp2 = (await tx2.getBlock()).timestamp;
  const timeDifference =
    timestamp2 > timestamp1 ? timestamp2 - timestamp1 : timestamp1 - timestamp2;
  const annualFee = (balance * BigInt(feePercentage)) / BigInt(10000);
  const fee = (annualFee * BigInt(timeDifference)) / BigInt(31536000);
  return fee;
}

// Global setup for the tests
// This is used to store the contracts and signer for the tests
let globalSetup:
  | {
      logger: Logger;
      adminVault: AdminVault;
      safeProxyFactory: ISafeProxyFactory;
      safe: ISafe;
      signer: Signer;
    }
  | undefined;

export function setGlobalSetup(params: {
  logger: Logger;
  adminVault: AdminVault;
  safeProxyFactory: ISafeProxyFactory;
  safe: ISafe;
  signer: Signer;
}) {
  globalSetup = params;
}

export function getGlobalSetup(): {
  logger: Logger;
  adminVault: AdminVault;
  safe: ISafe;
  signer: Signer;
} {
  if (!globalSetup) {
    throw new Error('Global setup not set');
  }
  return globalSetup;
}

interface DeployedContract {
  address: string;
  contract: BaseContract;
}
const deployedContracts: Record<string, DeployedContract> = {};

export function getDeployedContract(name: string): DeployedContract | undefined {
  return deployedContracts[name];
}

async function prepareNexusMutualCoverPurchase(args: Partial<BuyCoverArgs>): Promise<{
  encodedFunctionCall: string;
  buyCoverParams: any;
  poolAllocationRequests: any[];
}> {
  const mergedArgs = { ...actionDefaults.BuyCover, ...args } as BuyCoverArgs;
  const globalSetup = await getGlobalSetup();
  const safeAddress = await globalSetup.safe.getAddress();

  const { productId, amountToInsure, daysToInsure, coverAsset, coverAddress } = mergedArgs;
  let response: GetQuoteApiResponse | ErrorApiResponse;

  // Use destinationAddress if provided, otherwise fall back to safeAddress
  const coverOwnerAddress = coverAddress || safeAddress;
  log('Cover owner address:', coverOwnerAddress);

  // Check if we're using an old block timestamp, if so use the saved quote
  const blockTimestamp = (await ethers.provider.getBlock('latest'))?.timestamp;
  if (blockTimestamp && blockTimestamp < Date.now() / 1000 - 3600) {
    log('Using saved quote for Nexus Mutual cover purchase');
    response = NEXUS_QUOTES[coverAsset as keyof typeof NEXUS_QUOTES];
    response.result!.buyCoverInput.buyCoverParams.owner = coverOwnerAddress;
  } else {
    // get the token decimals, if coverAsset is ETH, use 18
    // If cover asset = 0, use 18
    // if cover asset = 1, use tokenConfig[DAI].decimals
    // if cover asset = 6, use tokenConfig[USDC].decimals
    let decimals = 18;
    switch (coverAsset) {
      case CoverAsset.ETH:
        decimals = 18;
        break;
      case CoverAsset.DAI:
        decimals = tokenConfig.DAI.decimals;
        break;
      case CoverAsset.USDC:
        decimals = tokenConfig.USDC.decimals;
        break;
    }

    response = await nexusSdk.getQuoteAndBuyCoverInputs(
      productId,
      ethers.parseUnits(amountToInsure, decimals).toString(),
      daysToInsure,
      coverAsset,
      coverOwnerAddress
    );
  }

  if (!response.result) {
    throw new Error(
      `Failed to prepare Nexus Mutual cover purchase: ${response.error?.message || 'Unknown error'}`
    );
  }

  let { buyCoverParams, poolAllocationRequests } = response.result.buyCoverInput;

  /// THE NEXUS SDK SOMETIMES RETURNS A PREMIUM THAT IS TOO LOW
  /// THIS IS A HACK TO MAKE IT HIGHER JUST FOR OUR TESTS
  /// This only seems necessary when we aren't using ETH as the cover asset
  // if (coverAsset !== CoverAsset.ETH) {
  //   buyCoverParams.maxPremiumInAsset = (
  //     BigInt(buyCoverParams.maxPremiumInAsset) * BigInt(2)
  //   ).toString();
  // }

  const abiCoder = new ethers.AbiCoder();
  const buyCoverParamsEncoded = abiCoder.encode([NexusMutualBuyCoverParamTypes], [buyCoverParams]);
  const poolAllocationRequestsEncoded = poolAllocationRequests.map((request) =>
    abiCoder.encode([NexusMutualPoolAllocationRequestTypes], [request])
  );

  const encodedParamsCombined = abiCoder.encode(
    [BuyCoverInputTypes],
    [
      {
        owner: coverOwnerAddress,
        buyCoverParams: buyCoverParamsEncoded,
        poolAllocationRequests: poolAllocationRequestsEncoded,
      },
    ]
  );

  const buyCover = getDeployedContract('BuyCover');
  if (!buyCover) {
    throw new Error('BuyCover contract not deployed');
  }

  const encodedFunctionCall = buyCover.contract.interface.encodeFunctionData('executeAction', [
    encodedParamsCombined,
    1,
  ]);

  return {
    encodedFunctionCall,
    buyCoverParams,
    poolAllocationRequests,
  };
}

// Helper function to encode an action
// This function will use default values for any parameters not specified
// It will also use the global setup to get the safe address and signer
// It will also get the deployed contract for the action type
// It is also possible to specify using the SDK or manual encoding
export async function encodeAction(args: ActionArgs): Promise<string> {
  const defaults = actionDefaults[args.type];
  if (!defaults) {
    throw new Error(`Unknown action type: ${args.type}`);
  }

  const mergedArgs = { ...defaults, ...args } as ActionArgs;

  // Nexus is special, lets just use their SDK
  if (mergedArgs.type === 'BuyCover') {
    const { encodedFunctionCall } = await prepareNexusMutualCoverPurchase(mergedArgs);
    return encodedFunctionCall;
  }

  // Use Athena SDK if useSDK is true in the action defaults
  if (mergedArgs.useSDK) {
    const sdkFunctionName = `${mergedArgs.type}Action`;
    if (sdkFunctionName in athenaSdk) {
      const ActionClass = (athenaSdk as any)[sdkFunctionName];
      if (typeof ActionClass === 'function') {
        // Use sdkArgs to order the arguments correctly
        const orderedArgs = defaults.sdkArgs?.map((argName) => (mergedArgs as any)[argName]) || [];
        const actionInstance = new ActionClass(...orderedArgs);
        return actionInstance.encodeArgs();
      }
    }
    throw new Error(`Athena SDK function not found for action type: ${mergedArgs.type}`);
  }

  // Fall back to custom encoding
  const { encoding } = mergedArgs;
  if (!encoding) {
    throw new Error(`No encoding found for action type: ${args.type}`);
  }

  const encodingValues = encoding.encodingVariables.map((variable) => {
    let value = (mergedArgs as any)[variable];

    // Handle poolId special case
    if (variable === 'poolId') {
      if ('poolId' in mergedArgs) {
        return mergedArgs.poolId;
      } else if ('poolAddress' in mergedArgs) {
        return getBytes4(mergedArgs.poolAddress!);
      } else {
        throw new Error(`Missing required parameter: poolId or poolAddress for ${args.type}`);
      }
    }

    // Handle Curve swap special case
    if (variable === 'fromToken' || variable === 'toToken') {
      if ('tokenIn' in mergedArgs && 'tokenOut' in mergedArgs) {
        const tokenKey = variable === 'fromToken' ? 'tokenIn' : 'tokenOut';
        const token = mergedArgs[tokenKey];
        if (token in CURVE_3POOL_INDICES) {
          return CURVE_3POOL_INDICES[token as keyof typeof CURVE_3POOL_INDICES];
        } else {
          throw new Error(`Invalid token parameter for ${args.type}`);
        }
      }
    }

    // Handle PullToken and SendToken special case
    if (variable === 'tokenAddress') {
      if ('tokenAddress' in mergedArgs) {
        return mergedArgs.tokenAddress;
      } else if ('token' in mergedArgs) {
        return tokenConfig[mergedArgs.token].address;
      } else {
        throw new Error(`Missing required parameter: token for ${args.type}`);
      }
    }

    if (value === undefined) {
      throw new Error(`Missing required parameter: ${variable} for ${args.type}`);
    }
    return value;
  });

  log('Encoding action:', args.type);
  log('Encoding params:', encoding.inputParams);
  log('Encoding values:', encodingValues);
  const inputParams = ethers.AbiCoder.defaultAbiCoder().encode(
    encoding.inputParams,
    encodingValues
  );
  const actionContract = getDeployedContract(args.type);
  if (!actionContract) {
    throw new Error(`Contract ${args.type} not deployed`);
  }
  const payload = actionContract.contract.interface.encodeFunctionData('executeAction', [
    inputParams,
    42,
  ]);
  log('Action contract:', actionContract.address);
  log('Encoded payload:', payload);
  return payload;
}

// New executeAction function that uses encodeAction
export async function executeAction(args: ActionArgs): Promise<TransactionResponse> {
  // If debug is true, execute the action using the debug version
  if (args.debug) {
    return executeActionDebug(args);
  }

  const {
    safeAddress = (await getGlobalSetup()).safe.getAddress(),
    value = actionDefaults[args.type]?.value ?? 0,
    safeOperation = actionDefaults[args.type]?.safeOperation ?? 0,
    signer = (await getGlobalSetup()).signer,
    safeTxGas = actionDefaults[args.type]?.safeTxGas ?? 0,
    gasPrice = actionDefaults[args.type]?.gasPrice ?? 0,
    baseGas = actionDefaults[args.type]?.baseGas ?? 0,
  } = args;

  const actionContract = getDeployedContract(args.type);
  if (!actionContract) {
    throw new Error(`Contract ${args.type} not deployed`);
  }

  const payload = await encodeAction(args);

  const safe = await getGlobalSetup().safe;
  const signature =
    ethers.AbiCoder.defaultAbiCoder().encode(
      ['address', 'bytes32'],
      [await signer.getAddress(), ethers.ZeroHash]
    ) + '01';

  // // execute the action
  return executeSafeTransaction(
    await Promise.resolve(safeAddress),
    actionContract.address,
    value,
    payload,
    safeOperation,
    signer,
    {
      safeTxGas,
      gasPrice,
      baseGas,
    }
  );
}

export async function executeSequence(
  safeAddr: string,
  sequence: SequenceExecutor.SequenceStruct,
  debug?: boolean,
  safeTxGas?: number,
  gasPrice?: number,
  baseGas?: number
): Promise<TransactionResponse> {
  if (debug) {
    return executeSequenceDebug(safeAddr, sequence, safeTxGas, gasPrice, baseGas);
  }

  // get the sequence executor address
  const sequenceExecutorAddress = getDeployedContract('SequenceExecutor')?.address;
  if (!sequenceExecutorAddress) {
    throw new Error('SequenceExecutor not deployed');
  }

  const signer = (await getGlobalSetup()).signer;

  const sequenceExecutor = await ethers.getContractAt('SequenceExecutor', sequenceExecutorAddress);
  if (!sequenceExecutor) {
    throw new Error('SequenceExecutor not deployed');
  }
  const payload = sequenceExecutor.interface.encodeFunctionData('executeSequence', [sequence]);

  // execute the sequence
  log('Executing sequence');
  log('Sequence executor address:', sequenceExecutorAddress);
  log('Safe address:', safeAddr);
  return executeSafeTransaction(safeAddr, sequenceExecutorAddress, 0, payload, 1, signer, {
    safeTxGas,
    gasPrice,
    baseGas,
  });
}

type RoleName = keyof typeof ROLES;

const roleBytes: { [key in RoleName]: string } = Object.fromEntries(
  Object.entries(ROLES).map(([key, value]) => [key, ethers.keccak256(ethers.toUtf8Bytes(value))])
) as { [key in RoleName]: string };

const roleLookup: { [key: string]: RoleName } = Object.fromEntries(
  Object.entries(roleBytes).map(([key, value]) => [value, key as RoleName])
);

export function getRoleBytes(roleName: RoleName): string {
  return roleBytes[roleName];
}

export function getRoleName(roleBytes: string): RoleName | undefined {
  return roleLookup[roleBytes];
}

export function getBytes4(address: string): string {
  return ethers.keccak256(address).slice(0, 10);
}

// Helper function to deploy SequenceExecutorDebug if we need it
async function getSequenceExecutorDebug(): Promise<SequenceExecutorDebug> {
  const deployedContract = getDeployedContract('SequenceExecutorDebug');
  if (deployedContract) {
    return deployedContract.contract as SequenceExecutorDebug;
  }

  const globalSetup = getGlobalSetup();
  const sequenceExecutorDebug = await deploy<SequenceExecutorDebug>(
    'SequenceExecutorDebug',
    globalSetup.signer,
    globalSetup.adminVault.getAddress()
  );
  return sequenceExecutorDebug;
}

// Debug version of executeAction
// We need to convert it to a sequence in order to run it through the debug executor
async function executeActionDebug(args: ActionArgs): Promise<TransactionResponse> {
  const globalSetup = getGlobalSetup();
  const safeAddress = await globalSetup.safe.getAddress();
  const actionContract = getDeployedContract(args.type);
  if (!actionContract) {
    throw new Error(`Contract ${args.type} not deployed`);
  }

  const sequenceExecutorDebug = await getSequenceExecutorDebug();
  const signer = (await getGlobalSetup()).signer;
  const payload = await encodeAction(args);

  const sequence: SequenceExecutor.SequenceStruct = {
    name: `Debug_${args.type}`,
    actionIds: [getBytes4(actionContract.address)],
    callData: [payload],
  };

  log('Executing debug action:', args.type);
  log('Action contract:', actionContract.address);
  log('Encoded payload:', payload);

  return executeSequenceDebug(safeAddress, sequence);
}

// Debug version of executeSequence
async function executeSequenceDebug(
  safeAddr: string,
  sequence: SequenceExecutor.SequenceStruct,
  safeTxGas?: number,
  gasPrice?: number,
  baseGas?: number
): Promise<TransactionResponse> {
  const sequenceExecutorDebug = await getSequenceExecutorDebug();
  const signer = (await getGlobalSetup()).signer;

  log('Executing debug sequence');

  const payload = sequenceExecutorDebug.interface.encodeFunctionData('executeSequence', [sequence]);

  return await executeSafeTransaction(
    safeAddr,
    await sequenceExecutorDebug.getAddress(),
    0,
    payload,
    1,
    signer,
    { safeTxGas, gasPrice, baseGas }
  );
}<|MERGE_RESOLUTION|>--- conflicted
+++ resolved
@@ -1,31 +1,26 @@
+import nexusSdk, { CoverAsset, ErrorApiResponse, GetQuoteApiResponse } from '@nexusmutual/sdk';
+import * as athenaSdk from 'athena-sdk';
 import { deploySafe, executeSafeTransaction } from 'athena-sdk';
 import { BaseContract, Log, Signer, TransactionReceipt, TransactionResponse } from 'ethers';
+import { ethers, network } from 'hardhat';
 import {
-  tokenConfig,
-  ROLES,
-  CURVE_3POOL_INDICES,
-  NEXUS_QUOTES,
-  SAFE_PROXY_FACTORY_ADDRESS,
-} from './constants';
-import { actionDefaults, ActionArgs, BuyCoverArgs } from './actions';
-import * as athenaSdk from 'athena-sdk';
-import {
-  Logger,
   AdminVault,
   ISafe,
+  ISafeProxyFactory,
+  Logger,
   Proxy,
   SequenceExecutor,
   SequenceExecutorDebug,
 } from '../typechain-types';
-import { ethers, network } from 'hardhat';
-<<<<<<< HEAD
-import { AdminVault, ISafe, ISafeProxyFactory, Logger, Proxy, SequenceExecutor } from '../typechain-types';
-import { ActionArgs, actionDefaults } from './actions';
-import { CURVE_3POOL_INDICES, ROLES, SAFE_PROXY_FACTORY_ADDRESS, tokenConfig } from './constants';
-=======
->>>>>>> 55582e3e
+import { ActionArgs, actionDefaults, BuyCoverArgs } from './actions';
+import {
+  CURVE_3POOL_INDICES,
+  NEXUS_QUOTES,
+  ROLES,
+  SAFE_PROXY_FACTORY_ADDRESS,
+  tokenConfig,
+} from './constants';
 import { BalanceUpdateLog, BuyCoverLog } from './logs';
-import nexusSdk, { CoverAsset, ErrorApiResponse, GetQuoteApiResponse } from '@nexusmutual/sdk';
 import {
   BuyCoverInputTypes,
   NexusMutualBuyCoverParamTypes,
