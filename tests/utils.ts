<<<<<<< HEAD
import nexusSdk, { CoverAsset, ErrorApiResponse, GetQuoteApiResponse } from '@nexusmutual/sdk';
import * as athenaSdk from 'athena-sdk';
=======
import { ethers, network } from 'hardhat';
>>>>>>> bca8bc96
import { deploySafe, executeSafeTransaction } from 'athena-sdk';
import { BaseContract, Log, Signer, TransactionReceipt, TransactionResponse } from 'ethers';
import { ethers, network } from 'hardhat';
import {
  AdminVault,
  ISafe,
  ISafeProxyFactory,
  Logger,
  Proxy,
  SequenceExecutor,
  SequenceExecutorDebug,
} from '../typechain-types';
<<<<<<< HEAD
import { ActionArgs, actionDefaults, BuyCoverArgs } from './actions';
import {
  CREATE_X_ADDRESS,
  CURVE_3POOL_INDICES,
  NEXUS_QUOTES,
  ROLES,
  SAFE_PROXY_FACTORY_ADDRESS,
  tokenConfig,
} from './constants';
import { BalanceUpdateLog, BuyCoverLog } from './logs';
=======
import { LogDefinitions, BaseLog, LOGGER_INTERFACE, BalanceUpdateLog, BuyCoverLog } from './logs';
import nexusSdk, { CoverAsset, ErrorApiResponse, GetQuoteApiResponse } from '@nexusmutual/sdk';
>>>>>>> bca8bc96
import {
  BuyCoverInputTypes,
  NexusMutualBuyCoverParamTypes,
  NexusMutualPoolAllocationRequestTypes,
} from './params';

export const isLoggingEnabled = process.env.ENABLE_LOGGING === 'true';
export const USE_ATHENA_SDK = process.env.USE_ATHENA_SDK === 'true';

export function log(...args: unknown[]): void {
  if (isLoggingEnabled) {
    console.log(...args);
  }
}

export function formatAmount(amount: bigint, decimals: number): string {
  return (amount / BigInt(10 ** decimals)).toString();
}

// Decode a log from the logger
// This function will take in a TransactionResponse, TransactionReceipt or an array of logs
// and return an array of decoded logs
export async function decodeLoggerLog(
  input: TransactionResponse | TransactionReceipt | Log[]
): Promise<BaseLog[]> {
  log('Decoding logger log');

  let logs: Log[];
  if (Array.isArray(input)) {
    logs = input;
  } else if ('wait' in input) {
    // It's a TransactionResponse, wait for the receipt
    const receipt = await input.wait();
    if (!receipt) {
      throw new Error('Problem decoding log: Transaction receipt not found');
    }
    logs = receipt.logs as Log[];
  } else {
    // It's a TransactionReceipt
    logs = input.logs as Log[];
  }

  const abiCoder = new ethers.AbiCoder();
  const loggerInterface = new ethers.Interface(LOGGER_INTERFACE);

  // TODO: Deal with the AdminVaultEvent logs

  // The event signature for ActionEvent
  const actionEventTopic = loggerInterface.getEvent('ActionEvent')!.topicHash;

  const relevantLogs = logs.filter((log: Log) => log.topics[0] === actionEventTopic);

  return relevantLogs.map((log: Log) => {
    const parsedLog = loggerInterface.parseLog({
      topics: log.topics as string[],
      data: log.data,
    })!;

    const eventId = parsedLog.args.logId;
    const baseLog = {
      eventId,
      safeAddress: parsedLog.args.caller,
    };

    const logDefinition = LogDefinitions[eventId];
    if (!logDefinition) {
      throw new Error(`Problem decoding log: Unknown event type: ${eventId}`);
    }

    const decodedBytes = abiCoder.decode(logDefinition.types, parsedLog.args.data);
    const extendedLog = logDefinition.decode(baseLog, decodedBytes);

    return extendedLog;
  });
}

export async function deploy<T extends BaseContract>(
  contractName: string,
  signer: Signer,
  ...args: unknown[]
): Promise<T> {
  log(`Deploying ${contractName} with args:`, ...args);
  const feeData = await ethers.provider.getFeeData();
  const factory = await ethers.getContractFactory(contractName, signer);
  const bytecode = factory.bytecode;
  let initCode = '';
  const contractAbi = factory.interface.formatJson();
  const constructorAbi = JSON.parse(contractAbi).find((item: any) => item.type === 'constructor');
  if (constructorAbi) {
    const constructorTypes = constructorAbi.inputs.map((input: any) => input.type);
    const abiCoder = new ethers.AbiCoder();
    const constructorArgs = abiCoder.encode(constructorTypes, args);
    initCode = ethers.concat([bytecode, constructorArgs]);
  } else {
    initCode = bytecode;
  }
  const salt = ethers.keccak256(ethers.toUtf8Bytes("AthenaFi"));
  const createXFactory = await ethers.getContractAt('ICreateX', CREATE_X_ADDRESS, signer);
  let contract: T;
  let receipt: TransactionReceipt | null = null;
  try {
    // By default try and deploy with gasOverrides from the provider
    const gasOverrides = {
      maxFeePerGas: feeData.maxFeePerGas,
      maxPriorityFeePerGas: feeData.maxPriorityFeePerGas,
    };
    const tx = await createXFactory['deployCreate2(bytes32,bytes)'](salt, initCode, gasOverrides);
    receipt = await tx.wait();
  } catch (error) {
    // If the deployment fails, try and deploy with 0 gas
    const gasOverrides = {
      maxFeePerGas: '0',
      maxPriorityFeePerGas: '0',
    };
    try {
      const tx = await createXFactory['deployCreate2(bytes32,bytes)'](salt, initCode, gasOverrides);
      receipt = await tx.wait();
    } catch (error) {
      // now we really are out of options
      log(`Error deploying ${contractName} with gas overrides:`, error);
      throw error;
    }
  }
  const contractCreationEvent = receipt?.logs.find((log: any) => log.eventName === 'ContractCreation');
  if (!contractCreationEvent) {
    throw new Error(`Contract creation event not found for ${contractName}`);
  }
  const addr = ethers.getAddress(contractCreationEvent.topics[1].slice(26));
  contract = await ethers.getContractAt(contractName, addr, signer) as unknown as T;
  log(`${contractName} deployed at:`, addr);
  deployedContracts[contractName] = { address: addr, contract };
  return contract;
}

type BaseSetup = {
  logger: Logger;
  adminVault: AdminVault;
  safe: ISafe;
  signer: Signer;
};

export async function deployBaseSetup(signer?: Signer): Promise<BaseSetup> {
  const deploySigner = signer ?? (await ethers.getSigners())[0];
  const logger = await deploy<Logger>('Logger', deploySigner);
  const adminVault = await deploy<AdminVault>(
    'AdminVault',
    deploySigner,
    await deploySigner.getAddress(),
    0,
    await logger.getAddress()
  );
  const proxy = await deploy<Proxy>('Proxy', deploySigner, SAFE_PROXY_FACTORY_ADDRESS);
  const safeProxyFactory = await ethers.getContractAt('ISafeProxyFactory', await proxy.getAddress());
  const safeAddress = await deploySafe(deploySigner, await safeProxyFactory.getAddress());
  const safe = await ethers.getContractAt('ISafe', safeAddress);
  log('Safe deployed at:', safeAddress);
  return { logger, adminVault, safeProxyFactory, safe, signer: deploySigner };
}

let baseSetupCache: Awaited<ReturnType<typeof deployBaseSetup>> | null = null;
let baseSetupSnapshotId: string | null = null;

export async function getBaseSetup(signer?: Signer): Promise<BaseSetup> {
  if (baseSetupCache && baseSetupSnapshotId) {
    log('Reverting to snapshot');
    await network.provider.send('evm_revert', [baseSetupSnapshotId]);
    baseSetupSnapshotId = await network.provider.send('evm_snapshot', []);
    return baseSetupCache;
  }

  log('Deploying base setup');
  const setup = await deployBaseSetup(signer);
  if (!setup) {
    throw new Error('Base setup deployment failed');
  }
  baseSetupCache = setup;
  baseSetupSnapshotId = await network.provider.send('evm_snapshot', []);
  setGlobalSetup(setup);
  return setup;
}

// Given 2 transaction receipts, a fee percentage (in basis points) and the balance
// I will calculate the expected fee for you
export async function calculateExpectedFee(
  tx1: TransactionReceipt,
  tx2: TransactionReceipt,
  feePercentage: number,
  balance: bigint
): Promise<bigint> {
  const timestamp1 = (await tx1.getBlock()).timestamp;
  const timestamp2 = (await tx2.getBlock()).timestamp;
  const timeDifference =
    timestamp2 > timestamp1 ? timestamp2 - timestamp1 : timestamp1 - timestamp2;
  const annualFee = (balance * BigInt(feePercentage)) / BigInt(10000);
  const fee = (annualFee * BigInt(timeDifference)) / BigInt(31536000);
  return fee;
}

// Global setup for the tests
// This is used to store the contracts and signer for the tests
let globalSetup:
  | {
      logger: Logger;
      adminVault: AdminVault;
      safeProxyFactory: ISafeProxyFactory;
      safe: ISafe;
      signer: Signer;
    }
  | undefined;

export function setGlobalSetup(params: {
  logger: Logger;
  adminVault: AdminVault;
  safeProxyFactory: ISafeProxyFactory;
  safe: ISafe;
  signer: Signer;
}) {
  globalSetup = params;
}

export function getGlobalSetup(): {
  logger: Logger;
  adminVault: AdminVault;
  safe: ISafe;
  signer: Signer;
} {
  if (!globalSetup) {
    throw new Error('Global setup not set');
  }
  return globalSetup;
}

interface DeployedContract {
  address: string;
  contract: BaseContract;
}
const deployedContracts: Record<string, DeployedContract> = {};

export function getDeployedContract(name: string): DeployedContract | undefined {
  return deployedContracts[name];
}

async function prepareNexusMutualCoverPurchase(args: Partial<BuyCoverArgs>): Promise<{
  encodedFunctionCall: string;
  buyCoverParams: any;
  poolAllocationRequests: any[];
}> {
  const mergedArgs = { ...actionDefaults.BuyCover, ...args } as BuyCoverArgs;
  const globalSetup = await getGlobalSetup();
  const safeAddress = await globalSetup.safe.getAddress();

  const { productId, amountToInsure, daysToInsure, coverAsset, coverAddress } = mergedArgs;
  let response: GetQuoteApiResponse | ErrorApiResponse;

  // Use destinationAddress if provided, otherwise fall back to safeAddress
  const coverOwnerAddress = coverAddress || safeAddress;
  log('Cover owner address:', coverOwnerAddress);

  // Check if we're using an old block timestamp, if so use the saved quote
  const blockTimestamp = (await ethers.provider.getBlock('latest'))?.timestamp;
  if (blockTimestamp && blockTimestamp < Date.now() / 1000 - 3600) {
    log('Using saved quote for Nexus Mutual cover purchase');
    response = NEXUS_QUOTES[coverAsset as keyof typeof NEXUS_QUOTES];
    response.result!.buyCoverInput.buyCoverParams.owner = coverOwnerAddress;
  } else {
    // get the token decimals, if coverAsset is ETH, use 18
    // If cover asset = 0, use 18
    // if cover asset = 1, use tokenConfig[DAI].decimals
    // if cover asset = 6, use tokenConfig[USDC].decimals
    let decimals = 18;
    switch (coverAsset) {
      case CoverAsset.ETH:
        decimals = 18;
        break;
      case CoverAsset.DAI:
        decimals = tokenConfig.DAI.decimals;
        break;
      case CoverAsset.USDC:
        decimals = tokenConfig.USDC.decimals;
        break;
    }

    response = await nexusSdk.getQuoteAndBuyCoverInputs(
      productId,
      ethers.parseUnits(amountToInsure, decimals).toString(),
      daysToInsure,
      coverAsset,
      coverOwnerAddress
    );
  }

  if (!response.result) {
    throw new Error(
      `Failed to prepare Nexus Mutual cover purchase: ${response.error?.message || 'Unknown error'}`
    );
  }

  let { buyCoverParams, poolAllocationRequests } = response.result.buyCoverInput;

  /// THE NEXUS SDK SOMETIMES RETURNS A PREMIUM THAT IS TOO LOW
  /// THIS IS A HACK TO MAKE IT HIGHER JUST FOR OUR TESTS
  /// This only seems necessary when we aren't using ETH as the cover asset
  // if (coverAsset !== CoverAsset.ETH) {
  //   buyCoverParams.maxPremiumInAsset = (
  //     BigInt(buyCoverParams.maxPremiumInAsset) * BigInt(2)
  //   ).toString();
  // }

  const abiCoder = new ethers.AbiCoder();
  const buyCoverParamsEncoded = abiCoder.encode([NexusMutualBuyCoverParamTypes], [buyCoverParams]);
  const poolAllocationRequestsEncoded = poolAllocationRequests.map((request) =>
    abiCoder.encode([NexusMutualPoolAllocationRequestTypes], [request])
  );

  const encodedParamsCombined = abiCoder.encode(
    [BuyCoverInputTypes],
    [
      {
        owner: coverOwnerAddress,
        buyCoverParams: buyCoverParamsEncoded,
        poolAllocationRequests: poolAllocationRequestsEncoded,
      },
    ]
  );

  const buyCover = getDeployedContract('BuyCover');
  if (!buyCover) {
    throw new Error('BuyCover contract not deployed');
  }

  const encodedFunctionCall = buyCover.contract.interface.encodeFunctionData('executeAction', [
    encodedParamsCombined,
    1,
  ]);

  return {
    encodedFunctionCall,
    buyCoverParams,
    poolAllocationRequests,
  };
}

// Helper function to encode an action
// This function will use default values for any parameters not specified
// It will also use the global setup to get the safe address and signer
// It will also get the deployed contract for the action type
// It is also possible to specify using the SDK or manual encoding
export async function encodeAction(args: ActionArgs): Promise<string> {
  const defaults = actionDefaults[args.type];
  if (!defaults) {
    throw new Error(`Unknown action type: ${args.type}`);
  }

  const mergedArgs = { ...defaults, ...args } as ActionArgs;

  // Nexus is special, lets just use their SDK
  if (mergedArgs.type === 'BuyCover') {
    const { encodedFunctionCall } = await prepareNexusMutualCoverPurchase(mergedArgs);
    return encodedFunctionCall;
  }

  // Use Athena SDK if useSDK is true in the action defaults
  if (mergedArgs.useSDK) {
    const sdkFunctionName = `${mergedArgs.type}Action`;
    if (sdkFunctionName in athenaSdk) {
      const ActionClass = (athenaSdk as any)[sdkFunctionName];
      if (typeof ActionClass === 'function') {
        // Use sdkArgs to order the arguments correctly
        const orderedArgs = defaults.sdkArgs?.map((argName) => (mergedArgs as any)[argName]) || [];
        const actionInstance = new ActionClass(...orderedArgs);
        return actionInstance.encodeArgs();
      }
    }
    throw new Error(`Athena SDK function not found for action type: ${mergedArgs.type}`);
  }

  // Fall back to custom encoding
  const { encoding } = mergedArgs;
  if (!encoding) {
    throw new Error(`No encoding found for action type: ${args.type}`);
  }

  const encodingValues = encoding.encodingVariables.map((variable) => {
    let value = (mergedArgs as any)[variable];

    // Handle poolId special case
    if (variable === 'poolId') {
      if ('poolId' in mergedArgs) {
        return mergedArgs.poolId;
      } else if ('poolAddress' in mergedArgs) {
        return getBytes4(mergedArgs.poolAddress!);
      } else {
        throw new Error(`Missing required parameter: poolId or poolAddress for ${args.type}`);
      }
    }

    // Handle Curve swap special case
    if (variable === 'fromToken' || variable === 'toToken') {
      if ('tokenIn' in mergedArgs && 'tokenOut' in mergedArgs) {
        const tokenKey = variable === 'fromToken' ? 'tokenIn' : 'tokenOut';
        const token = mergedArgs[tokenKey];
        if (token in CURVE_3POOL_INDICES) {
          return CURVE_3POOL_INDICES[token as keyof typeof CURVE_3POOL_INDICES];
        } else {
          throw new Error(`Invalid token parameter for ${args.type}`);
        }
      }
    }

    // Handle PullToken and SendToken special case
    if (variable === 'tokenAddress') {
      if ('tokenAddress' in mergedArgs) {
        return mergedArgs.tokenAddress;
      } else if ('token' in mergedArgs) {
        return tokenConfig[mergedArgs.token].address;
      } else {
        throw new Error(`Missing required parameter: token for ${args.type}`);
      }
    }

    if (value === undefined) {
      throw new Error(`Missing required parameter: ${variable} for ${args.type}`);
    }
    return value;
  });

  log('Encoding action:', args.type);
  log('Encoding params:', encoding.inputParams);
  log('Encoding values:', encodingValues);
  const inputParams = ethers.AbiCoder.defaultAbiCoder().encode(
    encoding.inputParams,
    encodingValues
  );
  const actionContract = getDeployedContract(args.type);
  if (!actionContract) {
    throw new Error(`Contract ${args.type} not deployed`);
  }
  const payload = actionContract.contract.interface.encodeFunctionData('executeAction', [
    inputParams,
    42,
  ]);
  log('Action contract:', actionContract.address);
  log('Encoded payload:', payload);
  return payload;
}

// New executeAction function that uses encodeAction
export async function executeAction(args: ActionArgs): Promise<TransactionResponse> {
  // If debug is true, execute the action using the debug version
  if (args.debug) {
    return executeActionDebug(args);
  }

  const {
    safeAddress = (await getGlobalSetup()).safe.getAddress(),
    value = actionDefaults[args.type]?.value ?? 0,
    safeOperation = actionDefaults[args.type]?.safeOperation ?? 0,
    signer = (await getGlobalSetup()).signer,
    safeTxGas = actionDefaults[args.type]?.safeTxGas ?? 0,
    gasPrice = actionDefaults[args.type]?.gasPrice ?? 0,
    baseGas = actionDefaults[args.type]?.baseGas ?? 0,
  } = args;

  const actionContract = getDeployedContract(args.type);
  if (!actionContract) {
    throw new Error(`Contract ${args.type} not deployed`);
  }

  const payload = await encodeAction(args);

  const safe = await getGlobalSetup().safe;
  const signature =
    ethers.AbiCoder.defaultAbiCoder().encode(
      ['address', 'bytes32'],
      [await signer.getAddress(), ethers.ZeroHash]
    ) + '01';

  // // execute the action
  return executeSafeTransaction(
    await Promise.resolve(safeAddress),
    actionContract.address,
    value,
    payload,
    safeOperation,
    signer,
    {
      safeTxGas,
      gasPrice,
      baseGas,
    }
  );
}

export async function executeSequence(
  safeAddr: string,
  sequence: SequenceExecutor.SequenceStruct,
  debug?: boolean,
  safeTxGas?: number,
  gasPrice?: number,
  baseGas?: number
): Promise<TransactionResponse> {
  if (debug) {
    return executeSequenceDebug(safeAddr, sequence, safeTxGas, gasPrice, baseGas);
  }

  // get the sequence executor address
  const sequenceExecutorAddress = getDeployedContract('SequenceExecutor')?.address;
  if (!sequenceExecutorAddress) {
    throw new Error('SequenceExecutor not deployed');
  }

  const signer = (await getGlobalSetup()).signer;

  const sequenceExecutor = await ethers.getContractAt('SequenceExecutor', sequenceExecutorAddress);
  if (!sequenceExecutor) {
    throw new Error('SequenceExecutor not deployed');
  }
  const payload = sequenceExecutor.interface.encodeFunctionData('executeSequence', [sequence]);

  // execute the sequence
  log('Executing sequence');
  log('Sequence executor address:', sequenceExecutorAddress);
  log('Safe address:', safeAddr);
  return executeSafeTransaction(safeAddr, sequenceExecutorAddress, 0, payload, 1, signer, {
    safeTxGas,
    gasPrice,
    baseGas,
  });
}

type RoleName = keyof typeof ROLES;

const roleBytes: { [key in RoleName]: string } = Object.fromEntries(
  Object.entries(ROLES).map(([key, value]) => [key, ethers.keccak256(ethers.toUtf8Bytes(value))])
) as { [key in RoleName]: string };

const roleLookup: { [key: string]: RoleName } = Object.fromEntries(
  Object.entries(roleBytes).map(([key, value]) => [value, key as RoleName])
);

export function getRoleBytes(roleName: RoleName): string {
  return roleBytes[roleName];
}

export function getRoleName(roleBytes: string): RoleName | undefined {
  return roleLookup[roleBytes];
}

export function getBytes4(address: string): string {
  return ethers.keccak256(address).slice(0, 10);
}

// Helper function to deploy SequenceExecutorDebug if we need it
async function getSequenceExecutorDebug(): Promise<SequenceExecutorDebug> {
  const deployedContract = getDeployedContract('SequenceExecutorDebug');
  if (deployedContract) {
    return deployedContract.contract as SequenceExecutorDebug;
  }

  const globalSetup = getGlobalSetup();
  const sequenceExecutorDebug = await deploy<SequenceExecutorDebug>(
    'SequenceExecutorDebug',
    globalSetup.signer,
    globalSetup.adminVault.getAddress()
  );
  return sequenceExecutorDebug;
}

// Debug version of executeAction
// We need to convert it to a sequence in order to run it through the debug executor
async function executeActionDebug(args: ActionArgs): Promise<TransactionResponse> {
  const globalSetup = getGlobalSetup();
  const safeAddress = await globalSetup.safe.getAddress();
  const actionContract = getDeployedContract(args.type);
  if (!actionContract) {
    throw new Error(`Contract ${args.type} not deployed`);
  }

  const sequenceExecutorDebug = await getSequenceExecutorDebug();
  const signer = (await getGlobalSetup()).signer;
  const payload = await encodeAction(args);

  const sequence: SequenceExecutor.SequenceStruct = {
    name: `Debug_${args.type}`,
    actionIds: [getBytes4(actionContract.address)],
    callData: [payload],
  };

  log('Executing debug action:', args.type);
  log('Action contract:', actionContract.address);
  log('Encoded payload:', payload);

  return executeSequenceDebug(safeAddress, sequence);
}

// Debug version of executeSequence
async function executeSequenceDebug(
  safeAddr: string,
  sequence: SequenceExecutor.SequenceStruct,
  safeTxGas?: number,
  gasPrice?: number,
  baseGas?: number
): Promise<TransactionResponse> {
  const sequenceExecutorDebug = await getSequenceExecutorDebug();
  const signer = (await getGlobalSetup()).signer;

  log('Executing debug sequence');

  const payload = sequenceExecutorDebug.interface.encodeFunctionData('executeSequence', [sequence]);

  return await executeSafeTransaction(
    safeAddr,
    await sequenceExecutorDebug.getAddress(),
    0,
    payload,
    1,
    signer,
    { safeTxGas, gasPrice, baseGas }
  );
}<|MERGE_RESOLUTION|>--- conflicted
+++ resolved
@@ -1,9 +1,5 @@
-<<<<<<< HEAD
 import nexusSdk, { CoverAsset, ErrorApiResponse, GetQuoteApiResponse } from '@nexusmutual/sdk';
 import * as athenaSdk from 'athena-sdk';
-=======
-import { ethers, network } from 'hardhat';
->>>>>>> bca8bc96
 import { deploySafe, executeSafeTransaction } from 'athena-sdk';
 import { BaseContract, Log, Signer, TransactionReceipt, TransactionResponse } from 'ethers';
 import { ethers, network } from 'hardhat';
@@ -16,7 +12,6 @@
   SequenceExecutor,
   SequenceExecutorDebug,
 } from '../typechain-types';
-<<<<<<< HEAD
 import { ActionArgs, actionDefaults, BuyCoverArgs } from './actions';
 import {
   CREATE_X_ADDRESS,
@@ -26,11 +21,7 @@
   SAFE_PROXY_FACTORY_ADDRESS,
   tokenConfig,
 } from './constants';
-import { BalanceUpdateLog, BuyCoverLog } from './logs';
-=======
-import { LogDefinitions, BaseLog, LOGGER_INTERFACE, BalanceUpdateLog, BuyCoverLog } from './logs';
-import nexusSdk, { CoverAsset, ErrorApiResponse, GetQuoteApiResponse } from '@nexusmutual/sdk';
->>>>>>> bca8bc96
+import { BaseLog, LogDefinitions, LOGGER_INTERFACE } from './logs';
 import {
   BuyCoverInputTypes,
   NexusMutualBuyCoverParamTypes,
@@ -168,6 +159,7 @@
 type BaseSetup = {
   logger: Logger;
   adminVault: AdminVault;
+  safeProxyFactory: ISafeProxyFactory;
   safe: ISafe;
   signer: Signer;
 };
