import { CoverAsset } from '@nexusmutual/sdk';
import { ethers } from 'ethers';
import { tokenConfig } from './constants';
import { getBytes4 } from './utils';

export const actionTypes = {
  DEPOSIT_ACTION: 0,
  WITHDRAW_ACTION: 1,
  SWAP_ACTION: 2,
  COVER_ACTION: 3,
  FEE_ACTION: 4,
  TRANSFER_ACTION: 5,
  CUSTOM_ACTION: 6,
};

// Base interface for common properties
interface BaseActionArgs {
  useSDK?: boolean;
  value?: number;
  safeOperation?: number;
  safeAddress?: string;
  signer?: ethers.Signer;
  encoding?: {
    inputParams: string[];
    encodingVariables: string[];
  };
  sdkArgs?: string[];
  safeTxGas?: number;
  gasPrice?: number;
  baseGas?: number;
  debug?: boolean;
}

// Specific interfaces for each action type
interface SupplyArgs extends BaseActionArgs {
  type: 'FluidSupply' | 'YearnSupply' | 'ClearpoolSupply';
  poolAddress?: string;
  feeBasis?: number;
  amount?: string | BigInt;
  minSharesReceived?: string;
}

interface WithdrawArgs extends BaseActionArgs {
  type: 'FluidWithdraw' | 'YearnWithdraw' | 'ClearpoolWithdraw';
  poolAddress?: string;
  feeBasis?: number;
  amount?: string | BigInt;
  maxSharesBurned?: string;
}

interface SwapArgs extends BaseActionArgs {
  type: 'Curve3PoolSwap';
  tokenIn: keyof typeof tokenConfig;
  tokenOut: keyof typeof tokenConfig;
  amount: string | BigInt;
  minAmount?: string;
}

interface TokenTransferArgs extends BaseActionArgs {
  type: 'PullToken' | 'SendToken';
  token: keyof typeof tokenConfig;
  amount: string | BigInt;
  from?: string;
  to?: string;
}

export interface BuyCoverArgs extends BaseActionArgs {
  type: 'BuyCover';
  productId: number;
  amountToInsure: string;
  daysToInsure: number;
  coverAddress?: string;
  coverAsset: CoverAsset;
}

export interface AaveLikeArgs extends BaseActionArgs {
  type: 'AaveV3Supply' | 'AaveV3Withdraw' | 'AaveV2Supply' | 'AaveV2Withdraw';
  assetId: string;
  amount: string;
  feeBasis?: number;
}

export interface AaveV2Args extends BaseActionArgs {
  type: 'AaveV2Supply' | 'AaveV2Withdraw';
  assetId: string;
  amount: string;
  feeBasis?: number;
}

export interface UwULendArgs extends BaseActionArgs {
  type: 'UwULendSupply' | 'UwULendWithdraw';
  assetId: string;
  amount: string;
  feeBasis?: number;
}

// Union type for all action args
export type ActionArgs =
  | SupplyArgs
  | WithdrawArgs
  | SwapArgs
  | TokenTransferArgs
  | BuyCoverArgs
<<<<<<< HEAD
  | AaveV3Args
  | AaveV2Args
  | UwULendArgs;
=======
  | AaveLikeArgs;
>>>>>>> 1669c36d

/// @dev this is the default values for each action type
export const actionDefaults: Record<string, ActionArgs> = {
  FluidSupply: {
    type: 'FluidSupply',
    useSDK: false,
    value: 0,
    safeOperation: 1,
    poolAddress: tokenConfig.USDC.pools.fluid, // Default to USDC Fluid pool
    feeBasis: 0,
    amount: '0',
    minSharesReceived: '0',
    encoding: {
      inputParams: ['bytes4', 'uint16', 'uint256', 'uint256'],
      encodingVariables: ['poolId', 'feeBasis', 'amount', 'minSharesReceived'],
    },
    sdkArgs: ['poolAddress', 'amount', 'minSharesReceived', 'feeBasis'],
  },
  FluidWithdraw: {
    type: 'FluidWithdraw',
    useSDK: false,
    value: 0,
    safeOperation: 1,
    poolAddress: tokenConfig.USDC.pools.fluid, // Default to USDC Fluid pool
    feeBasis: 0,
    amount: '0',
    maxSharesBurned: ethers.MaxUint256.toString(),
    encoding: {
      inputParams: ['bytes4', 'uint16', 'uint256', 'uint256'],
      encodingVariables: ['poolId', 'feeBasis', 'amount', 'maxSharesBurned'],
    },
  },
  YearnSupply: {
    type: 'YearnSupply',
    useSDK: false,
    value: 0,
    safeOperation: 1,
    poolAddress: tokenConfig.USDC.pools.yearn,
    feeBasis: 0,
    amount: '0',
    minSharesReceived: '0',
    encoding: {
      inputParams: ['bytes4', 'uint16', 'uint256', 'uint256'],
      encodingVariables: ['poolId', 'feeBasis', 'amount', 'minSharesReceived'],
    },
  },
  YearnWithdraw: {
    type: 'YearnWithdraw',
    useSDK: false,
    value: 0,
    safeOperation: 1,
    poolAddress: tokenConfig.USDC.pools.yearn,
    feeBasis: 0,
    amount: '0',
    maxSharesBurned: ethers.MaxUint256.toString(),
    encoding: {
      inputParams: ['bytes4', 'uint16', 'uint256', 'uint256'],
      encodingVariables: ['poolId', 'feeBasis', 'amount', 'maxSharesBurned'],
    },
  },
  Curve3PoolSwap: {
    type: 'Curve3PoolSwap',
    useSDK: false,
    tokenIn: 'USDC',
    tokenOut: 'USDT',
    amount: '0',
    minAmount: '1', //must be non-zero
    value: 0,
    safeOperation: 1,
    encoding: {
      inputParams: ['int128', 'int128', 'uint256', 'uint256'],
      encodingVariables: ['fromToken', 'toToken', 'amount', 'minAmount'],
    },
  },
  PullToken: {
    type: 'PullToken',
    useSDK: false,
    value: 0,
    safeOperation: 1,
    token: 'USDC',
    amount: '0',
    encoding: {
      inputParams: ['address', 'address', 'uint256'],
      encodingVariables: ['tokenAddress', 'from', 'amount'],
    },
  },
  SendToken: {
    type: 'SendToken',
    useSDK: false,
    value: 0,
    safeOperation: 1,
    token: 'USDC',
    amount: '0',
    encoding: {
      inputParams: ['address', 'address', 'uint256'],
      encodingVariables: ['tokenAddress', 'to', 'amount'],
    },
  },
  BuyCover: {
    type: 'BuyCover',
    useSDK: true,
    productId: 152, // this pool allows all payment types
    amountToInsure: '1.0',
    daysToInsure: 28,
    coverAsset: CoverAsset.DAI,
    value: 0,
    safeOperation: 1,
  },
  AaveV3Supply: {
    useSDK: false,
    type: 'AaveV3Supply',
    assetId: getBytes4(tokenConfig.aUSDC_V3.address),
    amount: '0',
    feeBasis: 0,
    encoding: {
      inputParams: ['bytes4', 'uint16', 'uint256'],
      encodingVariables: ['assetId', 'feeBasis', 'amount'],
    },
    value: 0,
    safeOperation: 1,
  },
  AaveV3Withdraw: {
    type: 'AaveV3Withdraw',
    assetId: getBytes4(tokenConfig.aUSDC_V3.address),
    amount: '0',
    feeBasis: 0,
    encoding: {
      inputParams: ['bytes4', 'uint16', 'uint256'],
      encodingVariables: ['assetId', 'feeBasis', 'amount'],
    },
    value: 0,
    safeOperation: 1,
  },
  AaveV2Withdraw: {
    type: 'AaveV2Withdraw',
    assetId: getBytes4(tokenConfig.aUSDC_V2.address),
    amount: '0',
    feeBasis: 0,
    encoding: {
      inputParams: ['bytes4', 'uint16', 'uint256'],
      encodingVariables: ['assetId', 'feeBasis', 'amount'],
    },
    value: 0,
    safeOperation: 1,
  },
  AaveV2Supply: {
    type: 'AaveV2Supply',
    assetId: getBytes4(tokenConfig.aUSDC_V2.address),
    amount: '0',
    feeBasis: 0,
    encoding: {
      inputParams: ['bytes4', 'uint16', 'uint256'],
      encodingVariables: ['assetId', 'feeBasis', 'amount'],
    },
    value: 0,
    safeOperation: 1,
  },
<<<<<<< HEAD
  UwULendWithdraw: {
    type: 'UwULendWithdraw',
    assetId: getBytes4(tokenConfig.uUSDT.address),
    amount: '0',
    feeBasis: 0,
    encoding: {
      inputParams: ['bytes4', 'uint16', 'uint256'],
      encodingVariables: ['assetId', 'feeBasis', 'amount'],
    },
    value: 0,
    safeOperation: 1,
  },
  UwULendSupply: {
    type: 'UwULendSupply',
    assetId: getBytes4(tokenConfig.uUSDT.address),
    amount: '0',
    feeBasis: 0,
    encoding: {
      inputParams: ['bytes4', 'uint16', 'uint256'],
      encodingVariables: ['assetId', 'feeBasis', 'amount'],
=======
  ClearpoolSupply: {
    useSDK: false,
    type: 'ClearpoolSupply',
    poolAddress: tokenConfig.cpALP_USDC.address,
    feeBasis: 0,
    amount: '0',
    minSharesReceived: '0',
    value: 0,
    safeOperation: 1,
    encoding: {
      inputParams: ['bytes4', 'uint16', 'uint256', 'uint256'],
      encodingVariables: ['poolId', 'feeBasis', 'amount', 'minSharesReceived'],
    },
    sdkArgs: ['poolAddress', 'amount', 'minSharesReceived', 'feeBasis'],
  },
  ClearpoolWithdraw: {
    type: 'ClearpoolWithdraw',
    useSDK: false,
    poolAddress: tokenConfig.cpALP_USDC.address,
    feeBasis: 0,
    amount: '0',
    maxSharesBurned: ethers.MaxUint256.toString(),
    encoding: {
      inputParams: ['bytes4', 'uint16', 'uint256', 'uint256'],
      encodingVariables: ['poolId', 'feeBasis', 'amount', 'maxSharesBurned'],
>>>>>>> 1669c36d
    },
    value: 0,
    safeOperation: 1,
  },
};<|MERGE_RESOLUTION|>--- conflicted
+++ resolved
@@ -101,13 +101,8 @@
   | SwapArgs
   | TokenTransferArgs
   | BuyCoverArgs
-<<<<<<< HEAD
-  | AaveV3Args
-  | AaveV2Args
+  | AaveLikeArgs
   | UwULendArgs;
-=======
-  | AaveLikeArgs;
->>>>>>> 1669c36d
 
 /// @dev this is the default values for each action type
 export const actionDefaults: Record<string, ActionArgs> = {
@@ -265,7 +260,35 @@
     value: 0,
     safeOperation: 1,
   },
-<<<<<<< HEAD
+  ClearpoolSupply: {
+    useSDK: false,
+    type: 'ClearpoolSupply',
+    poolAddress: tokenConfig.cpALP_USDC.address,
+    feeBasis: 0,
+    amount: '0',
+    minSharesReceived: '0',
+    value: 0,
+    safeOperation: 1,
+    encoding: {
+      inputParams: ['bytes4', 'uint16', 'uint256', 'uint256'],
+      encodingVariables: ['poolId', 'feeBasis', 'amount', 'minSharesReceived'],
+    },
+    sdkArgs: ['poolAddress', 'amount', 'minSharesReceived', 'feeBasis'],
+  },
+  ClearpoolWithdraw: {
+    type: 'ClearpoolWithdraw',
+    useSDK: false,
+    poolAddress: tokenConfig.cpALP_USDC.address,
+    feeBasis: 0,
+    amount: '0',
+    maxSharesBurned: ethers.MaxUint256.toString(),
+    encoding: {
+      inputParams: ['bytes4', 'uint16', 'uint256', 'uint256'],
+      encodingVariables: ['poolId', 'feeBasis', 'amount', 'maxSharesBurned'],
+    },
+    value: 0,
+    safeOperation: 1,
+  },
   UwULendWithdraw: {
     type: 'UwULendWithdraw',
     assetId: getBytes4(tokenConfig.uUSDT.address),
@@ -286,33 +309,6 @@
     encoding: {
       inputParams: ['bytes4', 'uint16', 'uint256'],
       encodingVariables: ['assetId', 'feeBasis', 'amount'],
-=======
-  ClearpoolSupply: {
-    useSDK: false,
-    type: 'ClearpoolSupply',
-    poolAddress: tokenConfig.cpALP_USDC.address,
-    feeBasis: 0,
-    amount: '0',
-    minSharesReceived: '0',
-    value: 0,
-    safeOperation: 1,
-    encoding: {
-      inputParams: ['bytes4', 'uint16', 'uint256', 'uint256'],
-      encodingVariables: ['poolId', 'feeBasis', 'amount', 'minSharesReceived'],
-    },
-    sdkArgs: ['poolAddress', 'amount', 'minSharesReceived', 'feeBasis'],
-  },
-  ClearpoolWithdraw: {
-    type: 'ClearpoolWithdraw',
-    useSDK: false,
-    poolAddress: tokenConfig.cpALP_USDC.address,
-    feeBasis: 0,
-    amount: '0',
-    maxSharesBurned: ethers.MaxUint256.toString(),
-    encoding: {
-      inputParams: ['bytes4', 'uint16', 'uint256', 'uint256'],
-      encodingVariables: ['poolId', 'feeBasis', 'amount', 'maxSharesBurned'],
->>>>>>> 1669c36d
     },
     value: 0,
     safeOperation: 1,
