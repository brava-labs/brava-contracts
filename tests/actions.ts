import { CoverAsset } from '@nexusmutual/sdk';
import { ethers } from 'ethers';
import { tokenConfig } from './constants';
import { getBytes4 } from './utils';

export const actionTypes = {
  DEPOSIT_ACTION: 0,
  WITHDRAW_ACTION: 1,
  SWAP_ACTION: 2,
  COVER_ACTION: 3,
  FEE_ACTION: 4,
  TRANSFER_ACTION: 5,
  CUSTOM_ACTION: 6,
};

// Base interface for common properties
interface BaseActionArgs {
  useSDK?: boolean;
  value?: number;
  safeOperation?: number;
  safeAddress?: string;
  signer?: ethers.Signer;
  encoding?: {
    inputParams: string[];
    encodingVariables: string[];
  };
  sdkArgs?: string[];
  safeTxGas?: number;
  gasPrice?: number;
  baseGas?: number;
  debug?: boolean;
}

// Specific interfaces for each action type
interface SupplyArgs extends BaseActionArgs {
  type:
    | 'FluidSupply'
    | 'YearnSupply'
    | 'ClearpoolSupply'
    | 'SparkSupply'
    | 'AcrossSupply'
    | 'MorphoSupply'
<<<<<<< HEAD
    | 'NotionalV3Supply';
=======
    | 'YearnSupplyV3';
>>>>>>> 88173899
  poolAddress?: string;
  feeBasis?: number;
  amount?: string | BigInt;
  minSharesReceived?: string | BigInt;
}

interface WithdrawArgs extends BaseActionArgs {
  type:
    | 'FluidWithdraw'
    | 'YearnWithdraw'
    | 'ClearpoolWithdraw'
    | 'SparkWithdraw'
    | 'AcrossWithdraw'
    | 'MorphoWithdraw'
<<<<<<< HEAD
    | 'NotionalV3Withdraw';
=======
    | 'YearnWithdrawV3';
>>>>>>> 88173899
  poolAddress?: string;
  feeBasis?: number;
  amount?: string | BigInt;
  maxSharesBurned?: string | BigInt;
}

interface SwapArgs extends BaseActionArgs {
  type: 'Curve3PoolSwap';
  tokenIn: keyof typeof tokenConfig;
  tokenOut: keyof typeof tokenConfig;
  amount: string | BigInt;
  minAmount?: string;
}

interface ParaswapSwapArgs extends BaseActionArgs {
  type: 'ParaswapSwap';
  tokenIn: keyof typeof tokenConfig;
  tokenOut: keyof typeof tokenConfig;
  fromAmount: string | BigInt;
  minToAmount: string;
  swapCallData?: string;
}

interface TokenTransferArgs extends BaseActionArgs {
  type: 'PullToken' | 'SendToken';
  token: keyof typeof tokenConfig;
  amount: string | BigInt;
  from?: string;
  to?: string;
}

export interface BuyCoverArgs extends BaseActionArgs {
  type: 'BuyCover';
  productId: number;
  amountToInsure: string;
  daysToInsure: number;
  coverAddress?: string;
  coverAsset: CoverAsset;
}

export interface AaveV3Args extends BaseActionArgs {
  type: 'AaveV3Supply' | 'AaveV3Withdraw';
  assetId: string;
  amount: string | BigInt;
  feeBasis?: number;
}

export interface AaveV2Args extends BaseActionArgs {
  type: 'AaveV2Supply' | 'AaveV2Withdraw';
  assetId: string;
  amount: string | BigInt;
  feeBasis?: number;
}

interface StrikeArgs extends BaseActionArgs {
  type: 'StrikeSupply' | 'StrikeWithdraw';
  assetId: string;
  amount: string | BigInt;
  feeBasis?: number;
}

export interface UwULendArgs extends BaseActionArgs {
  type: 'UwULendSupply' | 'UwULendWithdraw';
  assetId: string;
  amount: string | BigInt;
  feeBasis?: number;
}

export interface BendDaoArgs extends BaseActionArgs {
  type: 'BendDaoSupply' | 'BendDaoWithdraw';
  assetId: string;
  amount: string | BigInt;
  feeBasis?: number;
}

// Union type for all action args
export type ActionArgs =
  | SupplyArgs
  | WithdrawArgs
  | SwapArgs
  | ParaswapSwapArgs
  | TokenTransferArgs
  | BuyCoverArgs
  | AaveV3Args
  | AaveV2Args
  | StrikeArgs
  | UwULendArgs
  | BendDaoArgs;

/// @dev this is the default values for each action type
export const actionDefaults: Record<string, ActionArgs> = {
  FluidSupply: {
    type: 'FluidSupply',
    useSDK: false,
    value: 0,
    safeOperation: 1,
    poolAddress: tokenConfig.USDC.pools.fluid, // Default to USDC Fluid pool
    feeBasis: 0,
    amount: '0',
    minSharesReceived: '0',
    encoding: {
      inputParams: ['bytes4', 'uint16', 'uint256', 'uint256'],
      encodingVariables: ['poolId', 'feeBasis', 'amount', 'minSharesReceived'],
    },
    sdkArgs: ['poolAddress', 'amount', 'minSharesReceived', 'feeBasis'],
  },
  FluidWithdraw: {
    type: 'FluidWithdraw',
    useSDK: false,
    value: 0,
    safeOperation: 1,
    poolAddress: tokenConfig.USDC.pools.fluid, // Default to USDC Fluid pool
    feeBasis: 0,
    amount: '0',
    maxSharesBurned: ethers.MaxUint256.toString(),
    encoding: {
      inputParams: ['bytes4', 'uint16', 'uint256', 'uint256'],
      encodingVariables: ['poolId', 'feeBasis', 'amount', 'maxSharesBurned'],
    },
  },
  YearnSupply: {
    type: 'YearnSupply',
    useSDK: false,
    value: 0,
    safeOperation: 1,
    poolAddress: tokenConfig.USDC.pools.yearn,
    feeBasis: 0,
    amount: '0',
    minSharesReceived: '0',
    encoding: {
      inputParams: ['bytes4', 'uint16', 'uint256', 'uint256'],
      encodingVariables: ['poolId', 'feeBasis', 'amount', 'minSharesReceived'],
    },
  },
  YearnWithdraw: {
    type: 'YearnWithdraw',
    useSDK: false,
    value: 0,
    safeOperation: 1,
    poolAddress: tokenConfig.USDC.pools.yearn,
    feeBasis: 0,
    amount: '0',
    maxSharesBurned: ethers.MaxUint256.toString(),
    encoding: {
      inputParams: ['bytes4', 'uint16', 'uint256', 'uint256'],
      encodingVariables: ['poolId', 'feeBasis', 'amount', 'maxSharesBurned'],
    },
  },
  Curve3PoolSwap: {
    type: 'Curve3PoolSwap',
    useSDK: false,
    tokenIn: 'USDC',
    tokenOut: 'USDT',
    amount: '0',
    minAmount: '1', //must be non-zero
    value: 0,
    safeOperation: 1,
    encoding: {
      inputParams: ['int128', 'int128', 'uint256', 'uint256'],
      encodingVariables: ['fromToken', 'toToken', 'amount', 'minAmount'],
    },
  },
  ParaswapSwap: {
    type: 'ParaswapSwap',
    useSDK: false,
    value: 0,
    safeOperation: 1,
    tokenIn: 'USDC',
    tokenOut: 'USDT',
    fromAmount: '0',
    minToAmount: '1',
    swapCallData: '0x',
    encoding: {
      inputParams: ['address', 'address', 'uint256', 'uint256', 'bytes'],
      encodingVariables: ['tokenIn', 'tokenOut', 'fromAmount', 'minToAmount', 'swapCallData'],
    },
  },
  PullToken: {
    type: 'PullToken',
    useSDK: false,
    value: 0,
    safeOperation: 1,
    token: 'USDC',
    amount: '0',
    encoding: {
      inputParams: ['address', 'address', 'uint256'],
      encodingVariables: ['tokenAddress', 'from', 'amount'],
    },
  },
  SendToken: {
    type: 'SendToken',
    useSDK: false,
    value: 0,
    safeOperation: 1,
    token: 'USDC',
    amount: '0',
    encoding: {
      inputParams: ['address', 'address', 'uint256'],
      encodingVariables: ['tokenAddress', 'to', 'amount'],
    },
  },
  BuyCover: {
    type: 'BuyCover',
    useSDK: true,
    productId: 152, // this pool allows all payment types
    amountToInsure: '1.0',
    daysToInsure: 28,
    coverAsset: CoverAsset.DAI,
    value: 0,
    safeOperation: 1,
  },
  AaveV3Supply: {
    useSDK: false,
    type: 'AaveV3Supply',
    assetId: getBytes4(tokenConfig.aUSDC_V3.address),
    amount: '0',
    feeBasis: 0,
    encoding: {
      inputParams: ['bytes4', 'uint16', 'uint256'],
      encodingVariables: ['assetId', 'feeBasis', 'amount'],
    },
    value: 0,
    safeOperation: 1,
  },
  AaveV3Withdraw: {
    type: 'AaveV3Withdraw',
    assetId: getBytes4(tokenConfig.aUSDC_V3.address),
    amount: '0',
    feeBasis: 0,
    encoding: {
      inputParams: ['bytes4', 'uint16', 'uint256'],
      encodingVariables: ['assetId', 'feeBasis', 'amount'],
    },
    value: 0,
    safeOperation: 1,
  },
  AaveV2Withdraw: {
    type: 'AaveV2Withdraw',
    assetId: getBytes4(tokenConfig.aUSDC_V2.address),
    amount: '0',
    feeBasis: 0,
    encoding: {
      inputParams: ['bytes4', 'uint16', 'uint256'],
      encodingVariables: ['assetId', 'feeBasis', 'amount'],
    },
    value: 0,
    safeOperation: 1,
  },
  AaveV2Supply: {
    type: 'AaveV2Supply',
    assetId: getBytes4(tokenConfig.aUSDC_V2.address),
    amount: '0',
    feeBasis: 0,
    encoding: {
      inputParams: ['bytes4', 'uint16', 'uint256'],
      encodingVariables: ['assetId', 'feeBasis', 'amount'],
    },
    value: 0,
    safeOperation: 1,
  },
  StrikeWithdraw: {
    type: 'StrikeWithdraw',
    assetId: getBytes4(tokenConfig.sUSDC.address),
    amount: '0',
    feeBasis: 0,
    encoding: {
      inputParams: ['bytes4', 'uint16', 'uint256'],
      encodingVariables: ['assetId', 'feeBasis', 'amount'],
    },
    value: 0,
    safeOperation: 1,
  },
  StrikeSupply: {
    type: 'StrikeSupply',
    assetId: getBytes4(tokenConfig.sUSDC.address),
    amount: '0',
    feeBasis: 0,
    encoding: {
      inputParams: ['bytes4', 'uint16', 'uint256'],
      encodingVariables: ['assetId', 'feeBasis', 'amount'],
    },
    value: 0,
    safeOperation: 1,
  },
  ClearpoolSupply: {
    useSDK: false,
    type: 'ClearpoolSupply',
    poolAddress: tokenConfig.cpALP_USDC.address,
    feeBasis: 0,
    amount: '0',
    minSharesReceived: '0',
    value: 0,
    safeOperation: 1,
    encoding: {
      inputParams: ['bytes4', 'uint16', 'uint256', 'uint256'],
      encodingVariables: ['poolId', 'feeBasis', 'amount', 'minSharesReceived'],
    },
    sdkArgs: ['poolAddress', 'amount', 'minSharesReceived', 'feeBasis'],
  },
  ClearpoolWithdraw: {
    type: 'ClearpoolWithdraw',
    useSDK: false,
    poolAddress: tokenConfig.cpALP_USDC.address,
    feeBasis: 0,
    amount: '0',
    maxSharesBurned: ethers.MaxUint256.toString(),
    encoding: {
      inputParams: ['bytes4', 'uint16', 'uint256', 'uint256'],
      encodingVariables: ['poolId', 'feeBasis', 'amount', 'maxSharesBurned'],
    },
    value: 0,
    safeOperation: 1,
  },
  UwULendWithdraw: {
    type: 'UwULendWithdraw',
    assetId: getBytes4(tokenConfig.uUSDT.address),
    amount: '0',
    feeBasis: 0,
    encoding: {
      inputParams: ['bytes4', 'uint16', 'uint256'],
      encodingVariables: ['assetId', 'feeBasis', 'amount'],
    },
    value: 0,
    safeOperation: 1,
  },
  UwULendSupply: {
    type: 'UwULendSupply',
    assetId: getBytes4(tokenConfig.uUSDT.address),
    amount: '0',
    feeBasis: 0,
    encoding: {
      inputParams: ['bytes4', 'uint16', 'uint256'],
      encodingVariables: ['assetId', 'feeBasis', 'amount'],
    },
    value: 0,
    safeOperation: 1,
  },
  BendDaoSupply: {
    type: 'BendDaoSupply',
    assetId: getBytes4(tokenConfig.bendUSDT.address),
    amount: '0',
    feeBasis: 0,
    encoding: {
      inputParams: ['bytes4', 'uint16', 'uint256'],
      encodingVariables: ['assetId', 'feeBasis', 'amount'],
    },
    value: 0,
    safeOperation: 1,
  },
  BendDaoWithdraw: {
    type: 'BendDaoWithdraw',
    assetId: getBytes4(tokenConfig.bendUSDT.address),
    amount: '0',
    feeBasis: 0,
    encoding: {
      inputParams: ['bytes4', 'uint16', 'uint256'],
      encodingVariables: ['assetId', 'feeBasis', 'amount'],
    },
    value: 0,
    safeOperation: 1,
  },
  SparkSupply: {
    type: 'SparkSupply',
    useSDK: false,
    value: 0,
    safeOperation: 1,
    poolAddress: tokenConfig.sDAI.address,
    feeBasis: 0,
    amount: '0',
    minSharesReceived: '0',
    encoding: {
      inputParams: ['bytes4', 'uint16', 'uint256', 'uint256'],
      encodingVariables: ['poolId', 'feeBasis', 'amount', 'minSharesReceived'],
    },
  },
  SparkWithdraw: {
    type: 'SparkWithdraw',
    useSDK: false,
    value: 0,
    safeOperation: 1,
    poolAddress: tokenConfig.sDAI.address,
    feeBasis: 0,
    amount: '0',
    maxSharesBurned: ethers.MaxUint256.toString(),
    encoding: {
      inputParams: ['bytes4', 'uint16', 'uint256', 'uint256'],
      encodingVariables: ['poolId', 'feeBasis', 'amount', 'maxSharesBurned'],
    },
  },
  AcrossSupply: {
    type: 'AcrossSupply',
    useSDK: false,
    value: 0,
    safeOperation: 1,
    poolAddress: tokenConfig.across_lpUSDC.address,
    feeBasis: 0,
    amount: '0',
    minSharesReceived: '0',
    encoding: {
      inputParams: ['bytes4', 'uint16', 'uint256', 'uint256'],
      encodingVariables: ['poolId', 'feeBasis', 'amount', 'minSharesReceived'],
    },
  },
  AcrossWithdraw: {
    type: 'AcrossWithdraw',
    useSDK: false,
    value: 0,
    safeOperation: 1,
    poolAddress: tokenConfig.across_lpUSDC.address,
    feeBasis: 0,
    amount: '0',
    maxSharesBurned: ethers.MaxUint256.toString(),
    encoding: {
      inputParams: ['bytes4', 'uint16', 'uint256', 'uint256'],
      encodingVariables: ['poolId', 'feeBasis', 'amount', 'maxSharesBurned'],
    },
  },
  MorphoSupply: {
    type: 'MorphoSupply',
    useSDK: false,
    value: 0,
    safeOperation: 1,
    poolAddress: tokenConfig.morpho_fxUSDC.address,
    feeBasis: 0,
    amount: '0',
    minSharesReceived: '0',
    encoding: {
      inputParams: ['bytes4', 'uint16', 'uint256', 'uint256'],
      encodingVariables: ['poolId', 'feeBasis', 'amount', 'minSharesReceived'],
    },
    sdkArgs: ['poolAddress', 'amount', 'minSharesReceived', 'feeBasis'],
  },
  MorphoWithdraw: {
    type: 'MorphoWithdraw',
    useSDK: false,
    value: 0,
    safeOperation: 1,
    poolAddress: tokenConfig.morpho_fxUSDC.address,
    feeBasis: 0,
    amount: '0',
    maxSharesBurned: ethers.MaxUint256.toString(),
    encoding: {
      inputParams: ['bytes4', 'uint16', 'uint256', 'uint256'],
      encodingVariables: ['poolId', 'feeBasis', 'amount', 'maxSharesBurned'],
    },
    sdkArgs: ['poolAddress', 'amount', 'maxSharesBurned', 'feeBasis'],
  },
<<<<<<< HEAD
  NotionalV3Supply: {
    type: 'NotionalV3Supply',
    useSDK: false,
    value: 0,
    safeOperation: 1,
    poolAddress: tokenConfig.pUSDC.address,
=======
  YearnSupplyV3: {
    type: 'YearnSupplyV3',
    useSDK: false,
    value: 0,
    safeOperation: 1,
    poolAddress: tokenConfig.yearnV3_DAI.address,
>>>>>>> 88173899
    feeBasis: 0,
    amount: '0',
    minSharesReceived: '0',
    encoding: {
      inputParams: ['bytes4', 'uint16', 'uint256', 'uint256'],
      encodingVariables: ['poolId', 'feeBasis', 'amount', 'minSharesReceived'],
    },
  },
<<<<<<< HEAD
  NotionalV3Withdraw: {
    type: 'NotionalV3Withdraw',
    useSDK: false,
    value: 0,
    safeOperation: 1,
    poolAddress: tokenConfig.pUSDC.address,
=======
  YearnWithdrawV3: {
    type: 'YearnWithdrawV3',
    useSDK: false,
    value: 0,
    safeOperation: 1,
    poolAddress: tokenConfig.yearnV3_DAI.address,
>>>>>>> 88173899
    feeBasis: 0,
    amount: '0',
    maxSharesBurned: ethers.MaxUint256.toString(),
    encoding: {
      inputParams: ['bytes4', 'uint16', 'uint256', 'uint256'],
      encodingVariables: ['poolId', 'feeBasis', 'amount', 'maxSharesBurned'],
    },
  },
};<|MERGE_RESOLUTION|>--- conflicted
+++ resolved
@@ -40,11 +40,8 @@
     | 'SparkSupply'
     | 'AcrossSupply'
     | 'MorphoSupply'
-<<<<<<< HEAD
-    | 'NotionalV3Supply';
-=======
+    | 'NotionalV3Supply'
     | 'YearnSupplyV3';
->>>>>>> 88173899
   poolAddress?: string;
   feeBasis?: number;
   amount?: string | BigInt;
@@ -59,11 +56,8 @@
     | 'SparkWithdraw'
     | 'AcrossWithdraw'
     | 'MorphoWithdraw'
-<<<<<<< HEAD
-    | 'NotionalV3Withdraw';
-=======
+    | 'NotionalV3Withdraw'
     | 'YearnWithdrawV3';
->>>>>>> 88173899
   poolAddress?: string;
   feeBasis?: number;
   amount?: string | BigInt;
@@ -511,44 +505,54 @@
     },
     sdkArgs: ['poolAddress', 'amount', 'maxSharesBurned', 'feeBasis'],
   },
-<<<<<<< HEAD
+  YearnSupplyV3: {
+    type: 'YearnSupplyV3',
+    useSDK: false,
+    value: 0,
+    safeOperation: 1,
+    poolAddress: tokenConfig.yearnV3_DAI.address,
+    feeBasis: 0,
+    amount: '0',
+    minSharesReceived: '0',
+    encoding: {
+      inputParams: ['bytes4', 'uint16', 'uint256', 'uint256'],
+      encodingVariables: ['poolId', 'feeBasis', 'amount', 'minSharesReceived'],
+    },
+  },
+  YearnWithdrawV3: {
+    type: 'YearnWithdrawV3',
+    useSDK: false,
+    value: 0,
+    safeOperation: 1,
+    poolAddress: tokenConfig.yearnV3_DAI.address,
+    feeBasis: 0,
+    amount: '0',
+    maxSharesBurned: ethers.MaxUint256.toString(),
+    encoding: {
+      inputParams: ['bytes4', 'uint16', 'uint256', 'uint256'],
+      encodingVariables: ['poolId', 'feeBasis', 'amount', 'maxSharesBurned'],
+    },
+  },
   NotionalV3Supply: {
     type: 'NotionalV3Supply',
     useSDK: false,
     value: 0,
     safeOperation: 1,
     poolAddress: tokenConfig.pUSDC.address,
-=======
-  YearnSupplyV3: {
-    type: 'YearnSupplyV3',
-    useSDK: false,
-    value: 0,
-    safeOperation: 1,
-    poolAddress: tokenConfig.yearnV3_DAI.address,
->>>>>>> 88173899
-    feeBasis: 0,
-    amount: '0',
-    minSharesReceived: '0',
-    encoding: {
-      inputParams: ['bytes4', 'uint16', 'uint256', 'uint256'],
-      encodingVariables: ['poolId', 'feeBasis', 'amount', 'minSharesReceived'],
-    },
-  },
-<<<<<<< HEAD
+    feeBasis: 0,
+    amount: '0',
+    minSharesReceived: '0',
+    encoding: {
+      inputParams: ['bytes4', 'uint16', 'uint256', 'uint256'],
+      encodingVariables: ['poolId', 'feeBasis', 'amount', 'minSharesReceived'],
+    },
+  },
   NotionalV3Withdraw: {
     type: 'NotionalV3Withdraw',
     useSDK: false,
     value: 0,
     safeOperation: 1,
     poolAddress: tokenConfig.pUSDC.address,
-=======
-  YearnWithdrawV3: {
-    type: 'YearnWithdrawV3',
-    useSDK: false,
-    value: 0,
-    safeOperation: 1,
-    poolAddress: tokenConfig.yearnV3_DAI.address,
->>>>>>> 88173899
     feeBasis: 0,
     amount: '0',
     maxSharesBurned: ethers.MaxUint256.toString(),
