import { CoverAsset } from '@nexusmutual/sdk';
import { ethers } from 'ethers';
import { tokenConfig } from './constants';
import { getBytes4 } from './utils';

export const actionTypes = {
  DEPOSIT_ACTION: 0,
  WITHDRAW_ACTION: 1,
  SWAP_ACTION: 2,
  COVER_ACTION: 3,
  FEE_ACTION: 4,
  TRANSFER_ACTION: 5,
  CUSTOM_ACTION: 6,
};

// Base interface for common properties
interface BaseActionArgs {
  useSDK?: boolean;
  value?: number;
  safeOperation?: number;
  safeAddress?: string;
  signer?: ethers.Signer;
  encoding?: {
    inputParams: string[];
    encodingVariables: string[];
  };
  sdkArgs?: string[];
  safeTxGas?: number;
  gasPrice?: number;
  baseGas?: number;
  debug?: boolean;
}

// Specific interfaces for each action type
interface SupplyArgs extends BaseActionArgs {
  type:
    | 'FluidSupply'
    | 'YearnSupply'
    | 'ClearpoolSupply'
    | 'SparkSupply'
    | 'AcrossSupply'
    | 'MorphoSupply'
<<<<<<< HEAD
    | 'VesperSupply'
=======
    | 'NotionalV3Supply'
>>>>>>> 002d2fc4
    | 'YearnSupplyV3';
  poolAddress?: string;
  feeBasis?: number;
  amount?: string | BigInt;
  minSharesReceived?: string | BigInt;
}

interface WithdrawArgs extends BaseActionArgs {
  type:
    | 'FluidWithdraw'
    | 'YearnWithdraw'
    | 'ClearpoolWithdraw'
    | 'SparkWithdraw'
    | 'AcrossWithdraw'
    | 'MorphoWithdraw'
<<<<<<< HEAD
    | 'VesperWithdraw'
=======
    | 'NotionalV3Withdraw'
>>>>>>> 002d2fc4
    | 'YearnWithdrawV3';
  poolAddress?: string;
  feeBasis?: number;
  amount?: string | BigInt;
  maxSharesBurned?: string | BigInt;
}

interface SwapArgs extends BaseActionArgs {
  type: 'Curve3PoolSwap';
  tokenIn: keyof typeof tokenConfig;
  tokenOut: keyof typeof tokenConfig;
  amount: string | BigInt;
  minAmount?: string;
}

interface ParaswapSwapArgs extends BaseActionArgs {
  type: 'ParaswapSwap';
  tokenIn: keyof typeof tokenConfig;
  tokenOut: keyof typeof tokenConfig;
  fromAmount: string | BigInt;
  minToAmount: string;
  swapCallData?: string;
}

interface TokenTransferArgs extends BaseActionArgs {
  type: 'PullToken' | 'SendToken';
  token: keyof typeof tokenConfig;
  amount: string | BigInt;
  from?: string;
  to?: string;
}

export interface BuyCoverArgs extends BaseActionArgs {
  type: 'BuyCover';
  productId: number;
  amountToInsure: string;
  daysToInsure: number;
  coverAddress?: string;
  coverAsset: CoverAsset;
}

export interface AaveV3Args extends BaseActionArgs {
  type: 'AaveV3Supply' | 'AaveV3Withdraw';
  assetId: string;
  amount: string | BigInt;
  feeBasis?: number;
}

export interface AaveV2Args extends BaseActionArgs {
  type: 'AaveV2Supply' | 'AaveV2Withdraw';
  assetId: string;
  amount: string | BigInt;
  feeBasis?: number;
}

interface StrikeArgs extends BaseActionArgs {
  type: 'StrikeSupply' | 'StrikeWithdraw';
  assetId: string;
  amount: string | BigInt;
  feeBasis?: number;
}

export interface UwULendArgs extends BaseActionArgs {
  type: 'UwULendSupply' | 'UwULendWithdraw';
  assetId: string;
  amount: string | BigInt;
  feeBasis?: number;
}

export interface BendDaoArgs extends BaseActionArgs {
  type: 'BendDaoSupply' | 'BendDaoWithdraw';
  assetId: string;
  amount: string | BigInt;
  feeBasis?: number;
}

// Union type for all action args
export type ActionArgs =
  | SupplyArgs
  | WithdrawArgs
  | SwapArgs
  | ParaswapSwapArgs
  | TokenTransferArgs
  | BuyCoverArgs
  | AaveV3Args
  | AaveV2Args
  | StrikeArgs
  | UwULendArgs
  | BendDaoArgs;

/// @dev this is the default values for each action type
export const actionDefaults: Record<string, ActionArgs> = {
  FluidSupply: {
    type: 'FluidSupply',
    useSDK: false,
    value: 0,
    safeOperation: 1,
    poolAddress: tokenConfig.USDC.pools.fluid, // Default to USDC Fluid pool
    feeBasis: 0,
    amount: '0',
    minSharesReceived: '0',
    encoding: {
      inputParams: ['bytes4', 'uint16', 'uint256', 'uint256'],
      encodingVariables: ['poolId', 'feeBasis', 'amount', 'minSharesReceived'],
    },
    sdkArgs: ['poolAddress', 'amount', 'minSharesReceived', 'feeBasis'],
  },
  FluidWithdraw: {
    type: 'FluidWithdraw',
    useSDK: false,
    value: 0,
    safeOperation: 1,
    poolAddress: tokenConfig.USDC.pools.fluid, // Default to USDC Fluid pool
    feeBasis: 0,
    amount: '0',
    maxSharesBurned: ethers.MaxUint256.toString(),
    encoding: {
      inputParams: ['bytes4', 'uint16', 'uint256', 'uint256'],
      encodingVariables: ['poolId', 'feeBasis', 'amount', 'maxSharesBurned'],
    },
  },
  YearnSupply: {
    type: 'YearnSupply',
    useSDK: false,
    value: 0,
    safeOperation: 1,
    poolAddress: tokenConfig.USDC.pools.yearn,
    feeBasis: 0,
    amount: '0',
    minSharesReceived: '0',
    encoding: {
      inputParams: ['bytes4', 'uint16', 'uint256', 'uint256'],
      encodingVariables: ['poolId', 'feeBasis', 'amount', 'minSharesReceived'],
    },
  },
  YearnWithdraw: {
    type: 'YearnWithdraw',
    useSDK: false,
    value: 0,
    safeOperation: 1,
    poolAddress: tokenConfig.USDC.pools.yearn,
    feeBasis: 0,
    amount: '0',
    maxSharesBurned: ethers.MaxUint256.toString(),
    encoding: {
      inputParams: ['bytes4', 'uint16', 'uint256', 'uint256'],
      encodingVariables: ['poolId', 'feeBasis', 'amount', 'maxSharesBurned'],
    },
  },
  VesperSupply: {
    type: 'VesperSupply',
    useSDK: false,
    value: 0,
    safeOperation: 1,
    poolAddress: tokenConfig.vaUSDC.address,
    feeBasis: 0,
    amount: '0',
    minSharesReceived: '0',
    encoding: {
      inputParams: ['bytes4', 'uint16', 'uint256', 'uint256'],
      encodingVariables: ['poolId', 'feeBasis', 'amount', 'minSharesReceived'],
    },
  },
  VesperWithdraw: {
    type: 'VesperWithdraw',
    useSDK: false,
    value: 0,
    safeOperation: 1,
    poolAddress: tokenConfig.vaUSDC.address,
    feeBasis: 0,
    amount: '0',
    maxSharesBurned: ethers.MaxUint256.toString(),
    encoding: {
      inputParams: ['bytes4', 'uint16', 'uint256', 'uint256'],
      encodingVariables: ['poolId', 'feeBasis', 'amount', 'maxSharesBurned'],
    },
  },
  Curve3PoolSwap: {
    type: 'Curve3PoolSwap',
    useSDK: false,
    tokenIn: 'USDC',
    tokenOut: 'USDT',
    amount: '0',
    minAmount: '1', //must be non-zero
    value: 0,
    safeOperation: 1,
    encoding: {
      inputParams: ['int128', 'int128', 'uint256', 'uint256'],
      encodingVariables: ['fromToken', 'toToken', 'amount', 'minAmount'],
    },
  },
  ParaswapSwap: {
    type: 'ParaswapSwap',
    useSDK: false,
    value: 0,
    safeOperation: 1,
    tokenIn: 'USDC',
    tokenOut: 'USDT',
    fromAmount: '0',
    minToAmount: '1',
    swapCallData: '0x',
    encoding: {
      inputParams: ['address', 'address', 'uint256', 'uint256', 'bytes'],
      encodingVariables: ['tokenIn', 'tokenOut', 'fromAmount', 'minToAmount', 'swapCallData'],
    },
  },
  PullToken: {
    type: 'PullToken',
    useSDK: false,
    value: 0,
    safeOperation: 1,
    token: 'USDC',
    amount: '0',
    encoding: {
      inputParams: ['address', 'address', 'uint256'],
      encodingVariables: ['tokenAddress', 'from', 'amount'],
    },
  },
  SendToken: {
    type: 'SendToken',
    useSDK: false,
    value: 0,
    safeOperation: 1,
    token: 'USDC',
    amount: '0',
    encoding: {
      inputParams: ['address', 'address', 'uint256'],
      encodingVariables: ['tokenAddress', 'to', 'amount'],
    },
  },
  BuyCover: {
    type: 'BuyCover',
    useSDK: true,
    productId: 152, // this pool allows all payment types
    amountToInsure: '1.0',
    daysToInsure: 28,
    coverAsset: CoverAsset.DAI,
    value: 0,
    safeOperation: 1,
  },
  AaveV3Supply: {
    useSDK: false,
    type: 'AaveV3Supply',
    assetId: getBytes4(tokenConfig.aUSDC_V3.address),
    amount: '0',
    feeBasis: 0,
    encoding: {
      inputParams: ['bytes4', 'uint16', 'uint256'],
      encodingVariables: ['assetId', 'feeBasis', 'amount'],
    },
    value: 0,
    safeOperation: 1,
  },
  AaveV3Withdraw: {
    type: 'AaveV3Withdraw',
    assetId: getBytes4(tokenConfig.aUSDC_V3.address),
    amount: '0',
    feeBasis: 0,
    encoding: {
      inputParams: ['bytes4', 'uint16', 'uint256'],
      encodingVariables: ['assetId', 'feeBasis', 'amount'],
    },
    value: 0,
    safeOperation: 1,
  },
  AaveV2Withdraw: {
    type: 'AaveV2Withdraw',
    assetId: getBytes4(tokenConfig.aUSDC_V2.address),
    amount: '0',
    feeBasis: 0,
    encoding: {
      inputParams: ['bytes4', 'uint16', 'uint256'],
      encodingVariables: ['assetId', 'feeBasis', 'amount'],
    },
    value: 0,
    safeOperation: 1,
  },
  AaveV2Supply: {
    type: 'AaveV2Supply',
    assetId: getBytes4(tokenConfig.aUSDC_V2.address),
    amount: '0',
    feeBasis: 0,
    encoding: {
      inputParams: ['bytes4', 'uint16', 'uint256'],
      encodingVariables: ['assetId', 'feeBasis', 'amount'],
    },
    value: 0,
    safeOperation: 1,
  },
  StrikeWithdraw: {
    type: 'StrikeWithdraw',
    assetId: getBytes4(tokenConfig.sUSDC.address),
    amount: '0',
    feeBasis: 0,
    encoding: {
      inputParams: ['bytes4', 'uint16', 'uint256'],
      encodingVariables: ['assetId', 'feeBasis', 'amount'],
    },
    value: 0,
    safeOperation: 1,
  },
  StrikeSupply: {
    type: 'StrikeSupply',
    assetId: getBytes4(tokenConfig.sUSDC.address),
    amount: '0',
    feeBasis: 0,
    encoding: {
      inputParams: ['bytes4', 'uint16', 'uint256'],
      encodingVariables: ['assetId', 'feeBasis', 'amount'],
    },
    value: 0,
    safeOperation: 1,
  },
  ClearpoolSupply: {
    useSDK: false,
    type: 'ClearpoolSupply',
    poolAddress: tokenConfig.cpALP_USDC.address,
    feeBasis: 0,
    amount: '0',
    minSharesReceived: '0',
    value: 0,
    safeOperation: 1,
    encoding: {
      inputParams: ['bytes4', 'uint16', 'uint256', 'uint256'],
      encodingVariables: ['poolId', 'feeBasis', 'amount', 'minSharesReceived'],
    },
    sdkArgs: ['poolAddress', 'amount', 'minSharesReceived', 'feeBasis'],
  },
  ClearpoolWithdraw: {
    type: 'ClearpoolWithdraw',
    useSDK: false,
    poolAddress: tokenConfig.cpALP_USDC.address,
    feeBasis: 0,
    amount: '0',
    maxSharesBurned: ethers.MaxUint256.toString(),
    encoding: {
      inputParams: ['bytes4', 'uint16', 'uint256', 'uint256'],
      encodingVariables: ['poolId', 'feeBasis', 'amount', 'maxSharesBurned'],
    },
    value: 0,
    safeOperation: 1,
  },
  UwULendWithdraw: {
    type: 'UwULendWithdraw',
    assetId: getBytes4(tokenConfig.uUSDT.address),
    amount: '0',
    feeBasis: 0,
    encoding: {
      inputParams: ['bytes4', 'uint16', 'uint256'],
      encodingVariables: ['assetId', 'feeBasis', 'amount'],
    },
    value: 0,
    safeOperation: 1,
  },
  UwULendSupply: {
    type: 'UwULendSupply',
    assetId: getBytes4(tokenConfig.uUSDT.address),
    amount: '0',
    feeBasis: 0,
    encoding: {
      inputParams: ['bytes4', 'uint16', 'uint256'],
      encodingVariables: ['assetId', 'feeBasis', 'amount'],
    },
    value: 0,
    safeOperation: 1,
  },
  BendDaoSupply: {
    type: 'BendDaoSupply',
    assetId: getBytes4(tokenConfig.bendUSDT.address),
    amount: '0',
    feeBasis: 0,
    encoding: {
      inputParams: ['bytes4', 'uint16', 'uint256'],
      encodingVariables: ['assetId', 'feeBasis', 'amount'],
    },
    value: 0,
    safeOperation: 1,
  },
  BendDaoWithdraw: {
    type: 'BendDaoWithdraw',
    assetId: getBytes4(tokenConfig.bendUSDT.address),
    amount: '0',
    feeBasis: 0,
    encoding: {
      inputParams: ['bytes4', 'uint16', 'uint256'],
      encodingVariables: ['assetId', 'feeBasis', 'amount'],
    },
    value: 0,
    safeOperation: 1,
  },
  SparkSupply: {
    type: 'SparkSupply',
    useSDK: false,
    value: 0,
    safeOperation: 1,
    poolAddress: tokenConfig.sDAI.address,
    feeBasis: 0,
    amount: '0',
    minSharesReceived: '0',
    encoding: {
      inputParams: ['bytes4', 'uint16', 'uint256', 'uint256'],
      encodingVariables: ['poolId', 'feeBasis', 'amount', 'minSharesReceived'],
    },
  },
  SparkWithdraw: {
    type: 'SparkWithdraw',
    useSDK: false,
    value: 0,
    safeOperation: 1,
    poolAddress: tokenConfig.sDAI.address,
    feeBasis: 0,
    amount: '0',
    maxSharesBurned: ethers.MaxUint256.toString(),
    encoding: {
      inputParams: ['bytes4', 'uint16', 'uint256', 'uint256'],
      encodingVariables: ['poolId', 'feeBasis', 'amount', 'maxSharesBurned'],
    },
  },
  AcrossSupply: {
    type: 'AcrossSupply',
    useSDK: false,
    value: 0,
    safeOperation: 1,
    poolAddress: tokenConfig.across_lpUSDC.address,
    feeBasis: 0,
    amount: '0',
    minSharesReceived: '0',
    encoding: {
      inputParams: ['bytes4', 'uint16', 'uint256', 'uint256'],
      encodingVariables: ['poolId', 'feeBasis', 'amount', 'minSharesReceived'],
    },
  },
  AcrossWithdraw: {
    type: 'AcrossWithdraw',
    useSDK: false,
    value: 0,
    safeOperation: 1,
    poolAddress: tokenConfig.across_lpUSDC.address,
    feeBasis: 0,
    amount: '0',
    maxSharesBurned: ethers.MaxUint256.toString(),
    encoding: {
      inputParams: ['bytes4', 'uint16', 'uint256', 'uint256'],
      encodingVariables: ['poolId', 'feeBasis', 'amount', 'maxSharesBurned'],
    },
  },
  MorphoSupply: {
    type: 'MorphoSupply',
    useSDK: false,
    value: 0,
    safeOperation: 1,
    poolAddress: tokenConfig.morpho_fxUSDC.address,
    feeBasis: 0,
    amount: '0',
    minSharesReceived: '0',
    encoding: {
      inputParams: ['bytes4', 'uint16', 'uint256', 'uint256'],
      encodingVariables: ['poolId', 'feeBasis', 'amount', 'minSharesReceived'],
    },
    sdkArgs: ['poolAddress', 'amount', 'minSharesReceived', 'feeBasis'],
  },
  MorphoWithdraw: {
    type: 'MorphoWithdraw',
    useSDK: false,
    value: 0,
    safeOperation: 1,
    poolAddress: tokenConfig.morpho_fxUSDC.address,
    feeBasis: 0,
    amount: '0',
    maxSharesBurned: ethers.MaxUint256.toString(),
    encoding: {
      inputParams: ['bytes4', 'uint16', 'uint256', 'uint256'],
      encodingVariables: ['poolId', 'feeBasis', 'amount', 'maxSharesBurned'],
    },
    sdkArgs: ['poolAddress', 'amount', 'maxSharesBurned', 'feeBasis'],
  },
  YearnSupplyV3: {
    type: 'YearnSupplyV3',
    useSDK: false,
    value: 0,
    safeOperation: 1,
    poolAddress: tokenConfig.yearnV3_DAI.address,
    feeBasis: 0,
    amount: '0',
    minSharesReceived: '0',
    encoding: {
      inputParams: ['bytes4', 'uint16', 'uint256', 'uint256'],
      encodingVariables: ['poolId', 'feeBasis', 'amount', 'minSharesReceived'],
    },
  },
  YearnWithdrawV3: {
    type: 'YearnWithdrawV3',
    useSDK: false,
    value: 0,
    safeOperation: 1,
    poolAddress: tokenConfig.yearnV3_DAI.address,
    feeBasis: 0,
    amount: '0',
    maxSharesBurned: ethers.MaxUint256.toString(),
    encoding: {
      inputParams: ['bytes4', 'uint16', 'uint256', 'uint256'],
      encodingVariables: ['poolId', 'feeBasis', 'amount', 'maxSharesBurned'],
    },
  },
  NotionalV3Supply: {
    type: 'NotionalV3Supply',
    useSDK: false,
    value: 0,
    safeOperation: 1,
    poolAddress: tokenConfig.pUSDC.address,
    feeBasis: 0,
    amount: '0',
    minSharesReceived: '0',
    encoding: {
      inputParams: ['bytes4', 'uint16', 'uint256', 'uint256'],
      encodingVariables: ['poolId', 'feeBasis', 'amount', 'minSharesReceived'],
    },
  },
  NotionalV3Withdraw: {
    type: 'NotionalV3Withdraw',
    useSDK: false,
    value: 0,
    safeOperation: 1,
    poolAddress: tokenConfig.pUSDC.address,
    feeBasis: 0,
    amount: '0',
    maxSharesBurned: ethers.MaxUint256.toString(),
    encoding: {
      inputParams: ['bytes4', 'uint16', 'uint256', 'uint256'],
      encodingVariables: ['poolId', 'feeBasis', 'amount', 'maxSharesBurned'],
    },
  },
};<|MERGE_RESOLUTION|>--- conflicted
+++ resolved
@@ -40,11 +40,8 @@
     | 'SparkSupply'
     | 'AcrossSupply'
     | 'MorphoSupply'
-<<<<<<< HEAD
     | 'VesperSupply'
-=======
     | 'NotionalV3Supply'
->>>>>>> 002d2fc4
     | 'YearnSupplyV3';
   poolAddress?: string;
   feeBasis?: number;
@@ -60,11 +57,8 @@
     | 'SparkWithdraw'
     | 'AcrossWithdraw'
     | 'MorphoWithdraw'
-<<<<<<< HEAD
     | 'VesperWithdraw'
-=======
     | 'NotionalV3Withdraw'
->>>>>>> 002d2fc4
     | 'YearnWithdrawV3';
   poolAddress?: string;
   feeBasis?: number;
