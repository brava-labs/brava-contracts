import { CoverAsset } from '@nexusmutual/sdk';
import { ethers } from 'ethers';
import { tokenConfig } from './constants';
import { getBytes4 } from './utils';

export const actionTypes = {
  DEPOSIT_ACTION: 0,
  WITHDRAW_ACTION: 1,
  SWAP_ACTION: 2,
  COVER_ACTION: 3,
  FEE_ACTION: 4,
  TRANSFER_ACTION: 5,
  CUSTOM_ACTION: 6,
};

// Base interface for common properties
interface BaseActionArgs {
  useSDK?: boolean;
  value?: number;
  safeOperation?: number;
  safeAddress?: string;
  signer?: ethers.Signer;
  encoding?: {
    inputParams: string[];
    encodingVariables: string[];
  };
  sdkArgs?: string[];
  safeTxGas?: number;
  gasPrice?: number;
  baseGas?: number;
  debug?: boolean;
}

// Specific interfaces for each action type
interface SupplyArgs extends BaseActionArgs {
<<<<<<< HEAD
  type: 'FluidSupply' | 'YearnSupply' | 'ClearpoolSupply' | 'SparkSupply' | 'MorphoSupply';
=======
  type: 'FluidSupply' | 'YearnSupply' | 'ClearpoolSupply' | 'SparkSupply' | 'AcrossSupply';
>>>>>>> 0feb1a56
  poolAddress?: string;
  feeBasis?: number;
  amount?: string | BigInt;
  minSharesReceived?: string | BigInt;
}

interface WithdrawArgs extends BaseActionArgs {
  type:
    | 'FluidWithdraw'
    | 'YearnWithdraw'
    | 'ClearpoolWithdraw'
    | 'SparkWithdraw'
<<<<<<< HEAD
    | 'MorphoWithdraw';
=======
    | 'AcrossWithdraw';
>>>>>>> 0feb1a56
  poolAddress?: string;
  feeBasis?: number;
  amount?: string | BigInt;
  maxSharesBurned?: string | BigInt;
}

interface SwapArgs extends BaseActionArgs {
  type: 'Curve3PoolSwap';
  tokenIn: keyof typeof tokenConfig;
  tokenOut: keyof typeof tokenConfig;
  amount: string | BigInt;
  minAmount?: string;
}

interface TokenTransferArgs extends BaseActionArgs {
  type: 'PullToken' | 'SendToken';
  token: keyof typeof tokenConfig;
  amount: string | BigInt;
  from?: string;
  to?: string;
}

export interface BuyCoverArgs extends BaseActionArgs {
  type: 'BuyCover';
  productId: number;
  amountToInsure: string;
  daysToInsure: number;
  coverAddress?: string;
  coverAsset: CoverAsset;
}

export interface AaveV3Args extends BaseActionArgs {
  type: 'AaveV3Supply' | 'AaveV3Withdraw';
  assetId: string;
  amount: string | BigInt;
  feeBasis?: number;
}

export interface AaveV2Args extends BaseActionArgs {
  type: 'AaveV2Supply' | 'AaveV2Withdraw';
  assetId: string;
  amount: string | BigInt;
  feeBasis?: number;
}

interface StrikeArgs extends BaseActionArgs {
  type: 'StrikeSupply' | 'StrikeWithdraw';
  assetId: string;
  amount: string | BigInt;
  feeBasis?: number;
}

export interface UwULendArgs extends BaseActionArgs {
  type: 'UwULendSupply' | 'UwULendWithdraw';
  assetId: string;
  amount: string | BigInt;
  feeBasis?: number;
}

// Union type for all action args
export type ActionArgs =
  | SupplyArgs
  | WithdrawArgs
  | SwapArgs
  | TokenTransferArgs
  | BuyCoverArgs
  | AaveV3Args
  | AaveV2Args
  | StrikeArgs
  | UwULendArgs;

/// @dev this is the default values for each action type
export const actionDefaults: Record<string, ActionArgs> = {
  FluidSupply: {
    type: 'FluidSupply',
    useSDK: false,
    value: 0,
    safeOperation: 1,
    poolAddress: tokenConfig.USDC.pools.fluid, // Default to USDC Fluid pool
    feeBasis: 0,
    amount: '0',
    minSharesReceived: '0',
    encoding: {
      inputParams: ['bytes4', 'uint16', 'uint256', 'uint256'],
      encodingVariables: ['poolId', 'feeBasis', 'amount', 'minSharesReceived'],
    },
    sdkArgs: ['poolAddress', 'amount', 'minSharesReceived', 'feeBasis'],
  },
  FluidWithdraw: {
    type: 'FluidWithdraw',
    useSDK: false,
    value: 0,
    safeOperation: 1,
    poolAddress: tokenConfig.USDC.pools.fluid, // Default to USDC Fluid pool
    feeBasis: 0,
    amount: '0',
    maxSharesBurned: ethers.MaxUint256.toString(),
    encoding: {
      inputParams: ['bytes4', 'uint16', 'uint256', 'uint256'],
      encodingVariables: ['poolId', 'feeBasis', 'amount', 'maxSharesBurned'],
    },
    sdkArgs: ['poolAddress', 'amount', 'maxSharesBurned', 'feeBasis'],
  },
  YearnSupply: {
    type: 'YearnSupply',
    useSDK: false,
    value: 0,
    safeOperation: 1,
    poolAddress: tokenConfig.USDC.pools.yearn,
    feeBasis: 0,
    amount: '0',
    minSharesReceived: '0',
    encoding: {
      inputParams: ['bytes4', 'uint16', 'uint256', 'uint256'],
      encodingVariables: ['poolId', 'feeBasis', 'amount', 'minSharesReceived'],
    },
  },
  YearnWithdraw: {
    type: 'YearnWithdraw',
    useSDK: false,
    value: 0,
    safeOperation: 1,
    poolAddress: tokenConfig.USDC.pools.yearn,
    feeBasis: 0,
    amount: '0',
    maxSharesBurned: ethers.MaxUint256.toString(),
    encoding: {
      inputParams: ['bytes4', 'uint16', 'uint256', 'uint256'],
      encodingVariables: ['poolId', 'feeBasis', 'amount', 'maxSharesBurned'],
    },
  },
  Curve3PoolSwap: {
    type: 'Curve3PoolSwap',
    useSDK: false,
    tokenIn: 'USDC',
    tokenOut: 'USDT',
    amount: '0',
    minAmount: '1', //must be non-zero
    value: 0,
    safeOperation: 1,
    encoding: {
      inputParams: ['int128', 'int128', 'uint256', 'uint256'],
      encodingVariables: ['fromToken', 'toToken', 'amount', 'minAmount'],
    },
  },
  PullToken: {
    type: 'PullToken',
    useSDK: false,
    value: 0,
    safeOperation: 1,
    token: 'USDC',
    amount: '0',
    encoding: {
      inputParams: ['address', 'address', 'uint256'],
      encodingVariables: ['tokenAddress', 'from', 'amount'],
    },
  },
  SendToken: {
    type: 'SendToken',
    useSDK: false,
    value: 0,
    safeOperation: 1,
    token: 'USDC',
    amount: '0',
    encoding: {
      inputParams: ['address', 'address', 'uint256'],
      encodingVariables: ['tokenAddress', 'to', 'amount'],
    },
  },
  BuyCover: {
    type: 'BuyCover',
    useSDK: true,
    productId: 152, // this pool allows all payment types
    amountToInsure: '1.0',
    daysToInsure: 28,
    coverAsset: CoverAsset.DAI,
    value: 0,
    safeOperation: 1,
  },
  AaveV3Supply: {
    useSDK: false,
    type: 'AaveV3Supply',
    assetId: getBytes4(tokenConfig.aUSDC_V3.address),
    amount: '0',
    feeBasis: 0,
    encoding: {
      inputParams: ['bytes4', 'uint16', 'uint256'],
      encodingVariables: ['assetId', 'feeBasis', 'amount'],
    },
    value: 0,
    safeOperation: 1,
  },
  AaveV3Withdraw: {
    type: 'AaveV3Withdraw',
    assetId: getBytes4(tokenConfig.aUSDC_V3.address),
    amount: '0',
    feeBasis: 0,
    encoding: {
      inputParams: ['bytes4', 'uint16', 'uint256'],
      encodingVariables: ['assetId', 'feeBasis', 'amount'],
    },
    value: 0,
    safeOperation: 1,
  },
  AaveV2Withdraw: {
    type: 'AaveV2Withdraw',
    assetId: getBytes4(tokenConfig.aUSDC_V2.address),
    amount: '0',
    feeBasis: 0,
    encoding: {
      inputParams: ['bytes4', 'uint16', 'uint256'],
      encodingVariables: ['assetId', 'feeBasis', 'amount'],
    },
    value: 0,
    safeOperation: 1,
  },
  AaveV2Supply: {
    type: 'AaveV2Supply',
    assetId: getBytes4(tokenConfig.aUSDC_V2.address),
    amount: '0',
    feeBasis: 0,
    encoding: {
      inputParams: ['bytes4', 'uint16', 'uint256'],
      encodingVariables: ['assetId', 'feeBasis', 'amount'],
    },
    value: 0,
    safeOperation: 1,
  },
  StrikeWithdraw: {
    type: 'StrikeWithdraw',
    assetId: getBytes4(tokenConfig.sUSDC.address),
    amount: '0',
    feeBasis: 0,
    encoding: {
      inputParams: ['bytes4', 'uint16', 'uint256'],
      encodingVariables: ['assetId', 'feeBasis', 'amount'],
    },
    value: 0,
    safeOperation: 1,
  },
  StrikeSupply: {
    type: 'StrikeSupply',
    assetId: getBytes4(tokenConfig.sUSDC.address),
    amount: '0',
    feeBasis: 0,
    encoding: {
      inputParams: ['bytes4', 'uint16', 'uint256'],
      encodingVariables: ['assetId', 'feeBasis', 'amount'],
    },
    value: 0,
    safeOperation: 1,
  },
  ClearpoolSupply: {
    useSDK: false,
    type: 'ClearpoolSupply',
    poolAddress: tokenConfig.cpALP_USDC.address,
    feeBasis: 0,
    amount: '0',
    minSharesReceived: '0',
    value: 0,
    safeOperation: 1,
    encoding: {
      inputParams: ['bytes4', 'uint16', 'uint256', 'uint256'],
      encodingVariables: ['poolId', 'feeBasis', 'amount', 'minSharesReceived'],
    },
    sdkArgs: ['poolAddress', 'amount', 'minSharesReceived', 'feeBasis'],
  },
  ClearpoolWithdraw: {
    type: 'ClearpoolWithdraw',
    useSDK: false,
    poolAddress: tokenConfig.cpALP_USDC.address,
    feeBasis: 0,
    amount: '0',
    maxSharesBurned: ethers.MaxUint256.toString(),
    encoding: {
      inputParams: ['bytes4', 'uint16', 'uint256', 'uint256'],
      encodingVariables: ['poolId', 'feeBasis', 'amount', 'maxSharesBurned'],
    },
    value: 0,
    safeOperation: 1,
  },
  UwULendWithdraw: {
    type: 'UwULendWithdraw',
    assetId: getBytes4(tokenConfig.uUSDT.address),
    amount: '0',
    feeBasis: 0,
    encoding: {
      inputParams: ['bytes4', 'uint16', 'uint256'],
      encodingVariables: ['assetId', 'feeBasis', 'amount'],
    },
    value: 0,
    safeOperation: 1,
  },
  UwULendSupply: {
    type: 'UwULendSupply',
    assetId: getBytes4(tokenConfig.uUSDT.address),
    amount: '0',
    feeBasis: 0,
    encoding: {
      inputParams: ['bytes4', 'uint16', 'uint256'],
      encodingVariables: ['assetId', 'feeBasis', 'amount'],
    },
    value: 0,
    safeOperation: 1,
  },
  SparkSupply: {
    type: 'SparkSupply',
    useSDK: false,
    value: 0,
    safeOperation: 1,
    poolAddress: tokenConfig.sDAI.address,
    feeBasis: 0,
    amount: '0',
    minSharesReceived: '0',
    encoding: {
      inputParams: ['bytes4', 'uint16', 'uint256', 'uint256'],
      encodingVariables: ['poolId', 'feeBasis', 'amount', 'minSharesReceived'],
    },
  },
  SparkWithdraw: {
    type: 'SparkWithdraw',
    useSDK: false,
    value: 0,
    safeOperation: 1,
    poolAddress: tokenConfig.sDAI.address,
    feeBasis: 0,
    amount: '0',
    maxSharesBurned: ethers.MaxUint256.toString(),
    encoding: {
      inputParams: ['bytes4', 'uint16', 'uint256', 'uint256'],
      encodingVariables: ['poolId', 'feeBasis', 'amount', 'maxSharesBurned'],
    },
  },
<<<<<<< HEAD
  MorphoSupply: {
    type: 'MorphoSupply',
    useSDK: false,
    value: 0,
    safeOperation: 1,
    poolAddress: tokenConfig.fxUSDC.address,
=======
  AcrossSupply: {
    type: 'AcrossSupply',
    useSDK: false,
    value: 0,
    safeOperation: 1,
    poolAddress: tokenConfig.across_lpUSDC.address,
>>>>>>> 0feb1a56
    feeBasis: 0,
    amount: '0',
    minSharesReceived: '0',
    encoding: {
      inputParams: ['bytes4', 'uint16', 'uint256', 'uint256'],
      encodingVariables: ['poolId', 'feeBasis', 'amount', 'minSharesReceived'],
    },
<<<<<<< HEAD
    sdkArgs: ['poolAddress', 'amount', 'minSharesReceived', 'feeBasis'],
  },
  MorphoWithdraw: {
    type: 'MorphoWithdraw',
    useSDK: false,
    value: 0,
    safeOperation: 1,
    poolAddress: tokenConfig.fxUSDC.address,
=======
  },
  AcrossWithdraw: {
    type: 'AcrossWithdraw',
    useSDK: false,
    value: 0,
    safeOperation: 1,
    poolAddress: tokenConfig.across_lpUSDC.address,
>>>>>>> 0feb1a56
    feeBasis: 0,
    amount: '0',
    maxSharesBurned: ethers.MaxUint256.toString(),
    encoding: {
      inputParams: ['bytes4', 'uint16', 'uint256', 'uint256'],
      encodingVariables: ['poolId', 'feeBasis', 'amount', 'maxSharesBurned'],
    },
<<<<<<< HEAD
    sdkArgs: ['poolAddress', 'amount', 'maxSharesBurned', 'feeBasis'],
=======
>>>>>>> 0feb1a56
  },
};<|MERGE_RESOLUTION|>--- conflicted
+++ resolved
@@ -33,11 +33,13 @@
 
 // Specific interfaces for each action type
 interface SupplyArgs extends BaseActionArgs {
-<<<<<<< HEAD
-  type: 'FluidSupply' | 'YearnSupply' | 'ClearpoolSupply' | 'SparkSupply' | 'MorphoSupply';
-=======
-  type: 'FluidSupply' | 'YearnSupply' | 'ClearpoolSupply' | 'SparkSupply' | 'AcrossSupply';
->>>>>>> 0feb1a56
+  type:
+    | 'FluidSupply'
+    | 'YearnSupply'
+    | 'ClearpoolSupply'
+    | 'SparkSupply'
+    | 'AcrossSupply'
+    | 'MorphoSupply';
   poolAddress?: string;
   feeBasis?: number;
   amount?: string | BigInt;
@@ -50,11 +52,8 @@
     | 'YearnWithdraw'
     | 'ClearpoolWithdraw'
     | 'SparkWithdraw'
-<<<<<<< HEAD
+    | 'AcrossWithdraw'
     | 'MorphoWithdraw';
-=======
-    | 'AcrossWithdraw';
->>>>>>> 0feb1a56
   poolAddress?: string;
   feeBasis?: number;
   amount?: string | BigInt;
@@ -156,7 +155,6 @@
       inputParams: ['bytes4', 'uint16', 'uint256', 'uint256'],
       encodingVariables: ['poolId', 'feeBasis', 'amount', 'maxSharesBurned'],
     },
-    sdkArgs: ['poolAddress', 'amount', 'maxSharesBurned', 'feeBasis'],
   },
   YearnSupply: {
     type: 'YearnSupply',
@@ -388,29 +386,47 @@
       encodingVariables: ['poolId', 'feeBasis', 'amount', 'maxSharesBurned'],
     },
   },
-<<<<<<< HEAD
+  AcrossSupply: {
+    type: 'AcrossSupply',
+    useSDK: false,
+    value: 0,
+    safeOperation: 1,
+    poolAddress: tokenConfig.across_lpUSDC.address,
+    feeBasis: 0,
+    amount: '0',
+    minSharesReceived: '0',
+    encoding: {
+      inputParams: ['bytes4', 'uint16', 'uint256', 'uint256'],
+      encodingVariables: ['poolId', 'feeBasis', 'amount', 'minSharesReceived'],
+    },
+  },
+  AcrossWithdraw: {
+    type: 'AcrossWithdraw',
+    useSDK: false,
+    value: 0,
+    safeOperation: 1,
+    poolAddress: tokenConfig.across_lpUSDC.address,
+    feeBasis: 0,
+    amount: '0',
+    maxSharesBurned: ethers.MaxUint256.toString(),
+    encoding: {
+      inputParams: ['bytes4', 'uint16', 'uint256', 'uint256'],
+      encodingVariables: ['poolId', 'feeBasis', 'amount', 'maxSharesBurned'],
+    },
+  },
   MorphoSupply: {
     type: 'MorphoSupply',
     useSDK: false,
     value: 0,
     safeOperation: 1,
     poolAddress: tokenConfig.fxUSDC.address,
-=======
-  AcrossSupply: {
-    type: 'AcrossSupply',
-    useSDK: false,
-    value: 0,
-    safeOperation: 1,
-    poolAddress: tokenConfig.across_lpUSDC.address,
->>>>>>> 0feb1a56
-    feeBasis: 0,
-    amount: '0',
-    minSharesReceived: '0',
-    encoding: {
-      inputParams: ['bytes4', 'uint16', 'uint256', 'uint256'],
-      encodingVariables: ['poolId', 'feeBasis', 'amount', 'minSharesReceived'],
-    },
-<<<<<<< HEAD
+    feeBasis: 0,
+    amount: '0',
+    minSharesReceived: '0',
+    encoding: {
+      inputParams: ['bytes4', 'uint16', 'uint256', 'uint256'],
+      encodingVariables: ['poolId', 'feeBasis', 'amount', 'minSharesReceived'],
+    },
     sdkArgs: ['poolAddress', 'amount', 'minSharesReceived', 'feeBasis'],
   },
   MorphoWithdraw: {
@@ -419,25 +435,13 @@
     value: 0,
     safeOperation: 1,
     poolAddress: tokenConfig.fxUSDC.address,
-=======
-  },
-  AcrossWithdraw: {
-    type: 'AcrossWithdraw',
-    useSDK: false,
-    value: 0,
-    safeOperation: 1,
-    poolAddress: tokenConfig.across_lpUSDC.address,
->>>>>>> 0feb1a56
-    feeBasis: 0,
-    amount: '0',
-    maxSharesBurned: ethers.MaxUint256.toString(),
-    encoding: {
-      inputParams: ['bytes4', 'uint16', 'uint256', 'uint256'],
-      encodingVariables: ['poolId', 'feeBasis', 'amount', 'maxSharesBurned'],
-    },
-<<<<<<< HEAD
+    feeBasis: 0,
+    amount: '0',
+    maxSharesBurned: ethers.MaxUint256.toString(),
+    encoding: {
+      inputParams: ['bytes4', 'uint16', 'uint256', 'uint256'],
+      encodingVariables: ['poolId', 'feeBasis', 'amount', 'maxSharesBurned'],
+    },
     sdkArgs: ['poolAddress', 'amount', 'maxSharesBurned', 'feeBasis'],
-=======
->>>>>>> 0feb1a56
   },
 };