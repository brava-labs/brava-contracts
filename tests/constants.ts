import { CoverAsset } from '@nexusmutual/sdk';

// Contract Addresses
export const CURVE_3POOL_ADDRESS = '0xbEbc44782C7dB0a1A60Cb6fe97d0b483032FF1C7';
export const AAVE_V2_POOL = '0x7d2768dE32b0b80b7a3454c06BdAc94A69DDc7A9';
export const AAVE_V3_POOL = '0x87870Bca3F3fD6335C3F4ce8392D69350B4fA4E2';
export const UWU_LEND_POOL = '0x2409aF0251DCB89EE3Dee572629291f9B087c668';
export const BEND_DAO_V1_POOL = '0x70b97A0da65C15dfb0FFA02aEE6FA36e507C2762';
export const ACROSS_HUB = '0xc186fA914353c44b2E33eBE05f21846F1048bEda';
export const SAFE_PROXY_FACTORY_ADDRESS = '0x4e1DCf7AD4e460CfD30791CCC4F9c8a4f820ec67';
export const SAFE_SINGLETON_ADDRESS = '0x41675C099F32341bf84BFc5382aF534df5C7461a';
export const YEARN_REGISTRY_ADDRESS = '0x50c1a2eA0a861A967D9d0FFE2AE4012c2E053804';
export const OWNER_ADDRESS = '0x47ac0Fb4F2D84898e4D9E7b4DaB3C24507a6D503';
export const ADMIN_ADDRESS = '0x47ac0Fb4F2D84898e4D9E7b4DaB3C24507a6D503';
export const CREATE_X_ADDRESS = '0xba5Ed099633D3B313e4D5F7bdc1305d3c28ba5Ed';

// Nexus Mutual
export const NEXUS_MUTUAL_BROKER_ADDRESS = '0x0000cbD7a26f72Ff222bf5f136901D224b08BE4E';
export const NEXUS_MUTUAL_NFT_ADDRESS = '0xcafeaCa76be547F14D0220482667B42D8E7Bc3eb';

// Token Indices for Curve 3Pool
export const CURVE_3POOL_INDICES = {
  DAI: 0,
  USDC: 1,
  USDT: 2,
};

// Roles
export const ROLES = {
  OWNER_ROLE: 'OWNER_ROLE',
  ADMIN_ROLE: 'ADMIN_ROLE',
  FEE_PROPOSER_ROLE: 'FEE_PROPOSER_ROLE',
  FEE_EXECUTOR_ROLE: 'FEE_EXECUTOR_ROLE',
  FEE_CANCELER_ROLE: 'FEE_CANCELER_ROLE',
  POOL_PROPOSER_ROLE: 'POOL_PROPOSER_ROLE',
  POOL_EXECUTOR_ROLE: 'POOL_EXECUTOR_ROLE',
  POOL_CANCELER_ROLE: 'POOL_CANCELER_ROLE',
  POOL_DISPOSER_ROLE: 'POOL_DISPOSER_ROLE',
  ACTION_PROPOSER_ROLE: 'ACTION_PROPOSER_ROLE',
  ACTION_EXECUTOR_ROLE: 'ACTION_EXECUTOR_ROLE',
  ACTION_CANCELER_ROLE: 'ACTION_CANCELER_ROLE',
  ACTION_DISPOSER_ROLE: 'ACTION_DISPOSER_ROLE',
  // Add more roles as needed
} as const;

// Other Constants
export const ETH_ADDRESS = '0xEeeeeEeeeEeEeeEeEeEeeEEEeeeeEeeeeeeeEEeE';

// Token Config
export const tokenConfig = {
  USDC: {
    address: '0xA0b86991c6218b36c1d19D4a2e9Eb0cE3606eB48',
    whale: '0x47ac0Fb4F2D84898e4D9E7b4DaB3C24507a6D503',
    decimals: 6,
    pools: {
      fluid: '0x9Fb7b4477576Fe5B32be4C1843aFB1e55F251B33',
      yearn: '0xa354F35829Ae975e850e23e9615b11Da1B3dC4DE',
    },
  },
  USDT: {
    address: '0xdAC17F958D2ee523a2206206994597C13D831ec7',
    whale: '0x47ac0Fb4F2D84898e4D9E7b4DaB3C24507a6D503',
    decimals: 6,
    pools: {
      fluid: '0x5c20b550819128074fd538edf79791733ccedd18',
    },
  },
  DAI: {
    address: '0x6B175474E89094C44Da98b954EedeAC495271d0F',
    whale: '0x47ac0Fb4F2D84898e4D9E7b4DaB3C24507a6D503',
    decimals: 18,
  },
  WETH: {
    address: '0xC02aaA39b223FE8D0A0e5C4F27eAD9083C756Cc2',
    whale: '0x47ac0Fb4F2D84898e4D9E7b4DaB3C24507a6D503',
    decimals: 18,
  },
  fUSDC: {
    address: '0x9Fb7b4477576Fe5B32be4C1843aFB1e55F251B33',
    whale: '0x2fA6c95B69c10f9F52b8990b6C03171F13C46225',
    decimals: 6,
  },
  fUSDT: {
    address: '0x5c20b550819128074fd538edf79791733ccedd18',
    whale: '0x490681095ed277B45377d28cA15Ac41d64583048',
    decimals: 6,
  },
  yUSDC: {
    address: '0xa354F35829Ae975e850e23e9615b11Da1B3dC4DE',
    whale: '0xC4080c19DE69c2362d01B20F071D4046364A0226',
    decimals: 6,
  },
  yUSDT: {
    address: '0x3B27F92C0e212C671EA351827EDF93DB27cc0c65',
    whale: '0xB0eb24077563DB8b88384949011dc46410C0A31D',
    decimals: 6,
  },
  yDAI: {
    address: '0x92545bCE636E6eE91D88D2D017182cD0bd2fC22e',
    whale: '0x38E3d865e34f7367a69f096C80A4fc329DB38BF4',
    decimals: 18,
  },
  yvDAI: {
    address: '0xe24BA27551aBE96Ca401D39761cA2319Ea14e3CB',
    whale: '0x54C6b2b293297e65b1d163C3E8dbc45338bfE443',
    decimals: 18,
  },
  aDAI_V2: {
    address: '0x028171bCA77440897B824Ca71D1c56caC55b68A3',
    whale: '0x07edE94cF6316F4809f2B725f5d79AD303fB4Dc8',
    decimals: 18,
  },
  aUSDC_V2: {
    address: '0xBcca60bB61934080951369a648Fb03DF4F96263C',
    whale: '0xc9E6E51C7dA9FF1198fdC5b3369EfeDA9b19C34c',
    decimals: 6,
  },
  aUSDT_V2: {
    address: '0x3Ed3B47Dd13EC9a98b44e6204A523E766B225811',
    whale: '0x295E5eE985246cfD09B615f8706854600084c529',
    decimals: 6,
  },
  aDAI_V3: {
    address: '0x018008bfb33d285247A21d44E50697654f754e63',
    whale: '0x07edE94cF6316F4809f2B725f5d79AD303fB4Dc8',
    decimals: 18,
  },
  aUSDC_V3: {
    address: '0x98C23E9d8f34FEFb1B7BD6a91B7FF122F4e16F5c',
    whale: '0xA91661efEe567b353D55948C0f051C1A16E503A5',
    decimals: 6,
  },
  aUSDT_V3: {
    address: '0x23878914EFE38d27C4D67Ab83ed1b93A74D4086a',
    whale: '0x18709E89BD403F470088aBDAcEbE86CC60dda12e',
    decimals: 6,
  },
  sUSDC: {
    address: '0x3774E825d567125988Fb293e926064B6FAa71DAB',
    whale: '0xee2826453A4Fd5AfeB7ceffeEF3fFA2320081268',
    decimals: 8,
  },
  sUSDT: {
    address: '0x69702cfd7DAd8bCcAA24D6B440159404AAA140F5',
    whale: '0xee2826453A4Fd5AfeB7ceffeEF3fFA2320081268',
    decimals: 8,
  },
  cpALP_USDC: {
    address: '0x68F311351e7196D71f8E6372e4A1D2e725669BF2',
    whale: '0x804cc33C14d804a96d9f5D0e27489e64920eD775',
    decimals: 6,
  },
  cpAUR_USDC: {
    address: '0x3aeB3a8F0851249682A6a836525CDEeE5aA2A153',
    whale: '0xB0E6faDc3e16f0f1440d254E095F7b1019ec03DB',
    decimals: 6,
  },
  uDAI: {
    address: '0xb95BD0793bCC5524AF358ffaae3e38c3903C7626',
    whale: '0x31d3243CfB54B34Fc9C73e1CB1137124bD6B13E1',
    decimals: 18,
  },
  uUSDT: {
    address: '0x24959F75d7BDA1884f1Ec9861f644821Ce233c7D',
    whale: '0x31d3243CfB54B34Fc9C73e1CB1137124bD6B13E1',
    decimals: 6,
  },
  bendUSDT: {
    address: '0x9631C79BfD6123A5B53307B6cdfb35F97606F954',
    whale: '0xdd02Bd6e347DE7107d864abD4Ad6437cd3ae99b4',
    decimals: 6,
  },
  sDAI: {
    address: '0x83f20f44975d03b1b09e64809b757c47f942beea',
    whale: '0x4aa42145Aa6Ebf72e164C9bBC74fbD3788045016',
    decimals: 18,
  },
  across_lpUSDC: {
    address: '0xC9b09405959f63F72725828b5d449488b02be1cA',
    whale: '0x9040e41eF5E8b281535a96D9a48aCb8cfaBD9a48',
    decimals: 6,
  },
  across_lpUSDT: {
    address: '0xC2faB88f215f62244d2E32c8a65E8F58DA8415a5',
    whale: '0x9040e41eF5E8b281535a96D9a48aCb8cfaBD9a48',
    decimals: 6,
  },
  across_lpDAI: {
    address: '0x4FaBacAC8C41466117D6A38F46d08ddD4948A0cB',
    whale: '0x9040e41eF5E8b281535a96D9a48aCb8cfaBD9a48',
    decimals: 18,
  },
  morpho_fxUSDC: {
    address: '0x4F460bb11cf958606C69A963B4A17f9DaEEea8b6',
    whale: '0xd3c082cDC4a31ABe9Ce02A785b89947800D0898C',
    decimals: 18,
  },
  morpho_usualUSDC: {
    address: '0xd63070114470f685b75b74d60eec7c1113d33a3d',
    whale: '0xeABD4A433D9BD08DDbB086503b18BBe2dD51a414',
    decimals: 18,
  },
  morpho_gauntletUSDC: {
    address: '0x8eB67A509616cd6A7c1B3c8C21D48FF57df3d458',
    whale: '0x8a95a711A56bD837D678ab299dE7B1Ec9863051C',
    decimals: 18,
  },
<<<<<<< HEAD
  yearnV3_DAI: {
    address: '0x92545bCE636E6eE91D88D2D017182cD0bd2fC22e',
    whale: '0x38E3d865e34f7367a69f096C80A4fc329DB38BF4',
    decimals: 18,
  },
  yearnV3_ajnaDAI: {
    address: '0xe24BA27551aBE96Ca401D39761cA2319Ea14e3CB',
    whale: '0x54C6b2b293297e65b1d163C3E8dbc45338bfE443',
=======
  morpho_blue_re7USDT: {
    address: '0x95EeF579155cd2C5510F312c8fA39208c3Be01a8',
    whale: '0xFc2a0F6fD177c8BF40d0FaB7e6027d6f290ef11D',
    decimals: 18,
  },
  morpho_blue_reUSDC: {
    address: '0x0F359FD18BDa75e9c49bC027E7da59a4b01BF32a',
    whale: '0x6f78d13a8A7c5965cAcAA9b116A35CE315F52566',
    decimals: 18,
  },
  morpho_blue_steakUSDT: {
    address: '0xbEef047a543E45807105E51A8BBEFCc5950fcfBa',
    whale: '0x649fe0BBa5098e9ec1cCA4aA416c0551e309A568',
    decimals: 18,
  },
  morpho_blue_steakUSDC: {
    address: '0xBEEF01735c132Ada46AA9aA4c54623cAA92A64CB',
    whale: '0xb99a2c4C1C4F1fc27150681B740396F6CE1cBcF5',
    decimals: 18,
  },
  morpho_blue_gtUSDC: {
    address: '0xdd0f28e19C1780eb6396170735D45153D261490d',
    whale: '0xC977d218Fde6A39c7aCE71C8243545c276B48931',
    decimals: 18,
  },
  morpho_blue_gtUSDT: {
    address: '0x8CB3649114051cA5119141a34C200D65dc0Faa73',
    whale: '0xdb02Da0A36c7b19461fD00DA62D4fF3be884668e',
>>>>>>> 2fa564d8
    decimals: 18,
  },
};

export const NEXUS_QUOTES = {
  [CoverAsset.ETH]: {
    result: {
      displayInfo: {
        premiumInAsset: '3162504478449954',
        coverAmount: '1000000000000000000',
        yearlyCostPerc: 0.041,
        maxCapacity: '209468398709503985923',
      },
      buyCoverInput: {
        buyCoverParams: {
          coverId: 0,
          owner: '0x2370eAB2C0B8cd9f949aD324C2e9D56473242a86',
          productId: 156,
          coverAsset: 0,
          amount: '1000000000000000000',
          period: 2419200,
          maxPremiumInAsset: '3162502120188520',
          paymentAsset: 0,
          commissionRatio: 1500,
          commissionDestination: '0x586b9b2F8010b284A0197f392156f1A7Eb5e86e9',
          ipfsData: '',
        },
        poolAllocationRequests: [
          {
            poolId: '24',
            coverAmountInAsset: '1000189894583466386',
            skip: false,
          },
        ],
      },
    },
    error: undefined,
  },
  [CoverAsset.DAI]: {
    result: {
      displayInfo: {
        premiumInAsset: '6239592777087466',
        coverAmount: '1000000000000000000',
        yearlyCostPerc: 0.0675,
        maxCapacity: '892726566666876078802946',
      },
      buyCoverInput: {
        buyCoverParams: {
          coverId: 0,
          owner: '0xBA2fB2266a5fC1CB817E353219d1FC1D35d29C65',
          productId: 231,
          coverAsset: 1,
          amount: '1000000000000000000',
          period: 2419200,
          maxPremiumInAsset: '6239592777087466',
          paymentAsset: 1,
          commissionRatio: 1500,
          commissionDestination: '0x586b9b2F8010b284A0197f392156f1A7Eb5e86e9',
          ipfsData: '',
        },
        poolAllocationRequests: [
          {
            poolId: '22',
            coverAmountInAsset: '1201179974740417324',
            skip: false,
          },
        ],
      },
    },
    error: undefined,
  },
};<|MERGE_RESOLUTION|>--- conflicted
+++ resolved
@@ -205,7 +205,6 @@
     whale: '0x8a95a711A56bD837D678ab299dE7B1Ec9863051C',
     decimals: 18,
   },
-<<<<<<< HEAD
   yearnV3_DAI: {
     address: '0x92545bCE636E6eE91D88D2D017182cD0bd2fC22e',
     whale: '0x38E3d865e34f7367a69f096C80A4fc329DB38BF4',
@@ -214,7 +213,8 @@
   yearnV3_ajnaDAI: {
     address: '0xe24BA27551aBE96Ca401D39761cA2319Ea14e3CB',
     whale: '0x54C6b2b293297e65b1d163C3E8dbc45338bfE443',
-=======
+    decimals: 18,
+  },
   morpho_blue_re7USDT: {
     address: '0x95EeF579155cd2C5510F312c8fA39208c3Be01a8',
     whale: '0xFc2a0F6fD177c8BF40d0FaB7e6027d6f290ef11D',
@@ -243,7 +243,6 @@
   morpho_blue_gtUSDT: {
     address: '0x8CB3649114051cA5119141a34C200D65dc0Faa73',
     whale: '0xdb02Da0A36c7b19461fD00DA62D4fF3be884668e',
->>>>>>> 2fa564d8
     decimals: 18,
   },
 };
