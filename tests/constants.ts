--- conflicted
+++ resolved
@@ -113,7 +113,6 @@
     whale: '0x18709E89BD403F470088aBDAcEbE86CC60dda12e',
     decimals: 6,
   },
-<<<<<<< HEAD
   sUSDC: {
     address: '0x3774E825d567125988Fb293e926064B6FAa71DAB',
     whale: '0xee2826453A4Fd5AfeB7ceffeEF3fFA2320081268',
@@ -123,7 +122,7 @@
     address: '0x69702cfd7DAd8bCcAA24D6B440159404AAA140F5',
     whale: '0xee2826453A4Fd5AfeB7ceffeEF3fFA2320081268',
     decimals: 8,
-=======
+  },
   cpALP_USDC: {
     address: '0x68F311351e7196D71f8E6372e4A1D2e725669BF2',
     whale: '0x804cc33C14d804a96d9f5D0e27489e64920eD775',
@@ -138,7 +137,6 @@
     address: '0x24959F75d7BDA1884f1Ec9861f644821Ce233c7D',
     whale: '0x31d3243CfB54B34Fc9C73e1CB1137124bD6B13E1',
     decimals: 6,
->>>>>>> 6cf83ec6
   },
 };
 
