--- conflicted
+++ resolved
@@ -8,15 +8,6 @@
 
 const hre: HardhatRuntimeEnvironment = require('hardhat');
 
-<<<<<<< HEAD
-// Stablecoin contract getters
-const getUSDC = () => ethers.getContractAt('IERC20Metadata', constants.tokenConfig.USDC.address);
-const getUSDT = () => ethers.getContractAt('IERC20Metadata', constants.tokenConfig.USDT.address);
-const getDAI = () => ethers.getContractAt('IERC20Metadata', constants.tokenConfig.DAI.address);
-const getUSDE = () => ethers.getContractAt('IERC20Metadata', constants.tokenConfig.USDE.address);
-const getStables = async () => {
-  return { USDC: await getUSDC(), USDT: await getUSDT(), DAI: await getDAI(), USDE: await getUSDE() };
-=======
 /**
  * Generic token contract getter for accessing any token from tokenConfig by symbol
  * 
@@ -65,7 +56,6 @@
   } else {
     return ethers.getContractAt('IERC20', token.address);
   }
->>>>>>> 356debf3
 };
 
 async function fundAccountWithToken(
@@ -123,8 +113,4 @@
   );
 }
 
-<<<<<<< HEAD
-export { fundAccountWithToken, getStables, getUSDC, getUSDT, getDAI, getUSDE };
-=======
-export { fundAccountWithToken, getTokenContract };
->>>>>>> 356debf3
+export { fundAccountWithToken, getTokenContract };