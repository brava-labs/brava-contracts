--- conflicted
+++ resolved
@@ -1,12 +1,3 @@
-<<<<<<< HEAD
-import '@nomicfoundation/hardhat-ledger';
-import '@nomicfoundation/hardhat-toolbox';
-// import * as tenderly from "@tenderly/hardhat-tenderly";
-import 'dotenv/config';
-import { HardhatUserConfig } from 'hardhat/config';
-
-// tenderly.setup({ automaticVerifications: true });
-=======
 import "@nomicfoundation/hardhat-ledger";
 import "@nomicfoundation/hardhat-toolbox";
 import * as tenderly from "@tenderly/hardhat-tenderly";
@@ -16,7 +7,6 @@
 tenderly.setup({
   automaticVerifications: !!process.env.TENDERLY_AUTOMATIC_VERIFICATION,
 });
->>>>>>> f880e699
 
 const config: HardhatUserConfig = {
   solidity: '0.8.24',
@@ -30,12 +20,6 @@
     },
     hardhat: {
       forking: {
-<<<<<<< HEAD
-        url: 'https://eth-mainnet.g.alchemy.com/v2/' + process.env.ALCHEMY_API_KEY!,
-        enabled: true,
-      },
-    },
-=======
         url:
           "https://eth-mainnet.g.alchemy.com/v2/" +
           process.env.ALCHEMY_API_KEY!,
@@ -49,7 +33,6 @@
   tenderly: {
     project: process.env.TENDERLY_PROJECT!,
     username: process.env.TENDERLY_USERNAME!,
->>>>>>> f880e699
   },
 };
 
