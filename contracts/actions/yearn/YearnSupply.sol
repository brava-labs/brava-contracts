// SPDX-License-Identifier: MIT
pragma solidity =0.8.24;

import { ActionBase } from "../ActionBase.sol";
import { TokenUtils } from "../../libraries/TokenUtils.sol";
import { IYearnVault } from "../../interfaces/yearn/IYearnVault.sol";
import { IYearnRegistry } from "../../interfaces/yearn/IYearnRegistry.sol";
import { YearnHelper } from "./YearnHelper.sol";

/// @title Supplies tokens to Yearn vault
/// @dev tokens need to be approved for user's wallet to pull them (token address)
contract YearnSupply is ActionBase, YearnHelper {
    using TokenUtils for address;

    /// @param token - address of token to supply
    /// @param amount - amount of token to supply
    struct Params {
        address token;
        uint256 amount;
    }

    IYearnRegistry public constant yearnRegistry = IYearnRegistry(address(0x50c1a2eA0a861A967D9d0FFE2AE4012c2E053804));

    constructor(address _registry, address _logger) ActionBase(_registry, _logger) {}
    
    /// @inheritdoc ActionBase
    function executeAction(
        bytes memory _callData,
        uint8[] memory _paramMapping,
        bytes32[] memory _returnValues,
        uint16 _strategyId
    ) public payable virtual override returns (bytes32) {
        Params memory inputData = _parseInputs(_callData);

        inputData.amount = _parseParamUint(
            inputData.amount,
            _paramMapping[1],
            _returnValues
        );
<<<<<<< HEAD
=======
        inputData.from = _parseParamAddr(inputData.from, _paramMapping[2], _returnValues);
        inputData.to = _parseParamAddr(inputData.to, _paramMapping[3], _returnValues);
>>>>>>> f880e699

        (uint256 yAmountReceived, bytes memory logData) = _yearnSupply(inputData, _strategyId);
        logger.logActionEvent("YearnSupply", logData);
        return bytes32(yAmountReceived);
    }

    /// @inheritdoc ActionBase
    function executeActionDirect(bytes memory _callData) public payable override {
        Params memory inputData = _parseInputs(_callData);
        (, bytes memory logData) = _yearnSupply(inputData, 0);
        logger.logActionDirectEvent("YearnSupply", logData);
    }

    /// @inheritdoc ActionBase
    function actionType() public pure virtual override returns (uint8) {
        return uint8(ActionType.DEPOSIT_ACTION);
    }

    //////////////////////////// ACTION LOGIC ////////////////////////////

    function _yearnSupply(Params memory _inputData, uint16 _strategyId) private returns (uint256 yTokenAmount, bytes memory logData) {
        IYearnVault vault = IYearnVault(yearnRegistry.latestVault(_inputData.token));

        _inputData.token.approveToken(address(vault), _inputData.amount);

        uint256 yBalanceBefore = address(vault).getBalance(address(this));
        vault.deposit(_inputData.amount, address(this));
        uint256 yBalanceAfter = address(vault).getBalance(address(this));
        yTokenAmount = yBalanceAfter - yBalanceBefore;

        logData = abi.encode(_inputData, yTokenAmount);

        logger.logBalanceUpdateEvent(_poolId((address(vault))), yBalanceBefore, yBalanceAfter, _strategyId);
    }

    function _parseInputs(bytes memory _callData) private pure returns (Params memory inputData) {
        inputData = abi.decode(_callData, (Params));
    }
}<|MERGE_RESOLUTION|>--- conflicted
+++ resolved
@@ -37,11 +37,6 @@
             _paramMapping[1],
             _returnValues
         );
-<<<<<<< HEAD
-=======
-        inputData.from = _parseParamAddr(inputData.from, _paramMapping[2], _returnValues);
-        inputData.to = _parseParamAddr(inputData.to, _paramMapping[3], _returnValues);
->>>>>>> f880e699
 
         (uint256 yAmountReceived, bytes memory logData) = _yearnSupply(inputData, _strategyId);
         logger.logActionEvent("YearnSupply", logData);
