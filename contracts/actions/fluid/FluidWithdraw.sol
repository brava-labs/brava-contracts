// SPDX-License-Identifier: MIT
pragma solidity =0.8.24;

import {ActionBase} from "../ActionBase.sol";
import {TokenUtils} from "../../libraries/TokenUtils.sol";
<<<<<<< HEAD
import {IFluidLending} from "../../interfaces/fluid/IFToken.sol";
=======
import {IFToken} from "../../interfaces/fluid/IFToken.sol";
>>>>>>> 11714d94
import {ActionUtils} from "../../libraries/ActionUtils.sol";

/// @title Burns fTokens and receive underlying tokens in return
/// @dev fTokens need to be approved for user's wallet to pull them (fToken address)
contract FluidWithdraw is ActionBase {
    using TokenUtils for address;

    /// @param fToken - address of yToken to withdraw
    /// @param fAmount - amount of yToken to withdraw
    struct Params {
        address fToken;
        uint256 fAmount;
    }

    constructor(address _registry, address _logger) ActionBase(_registry, _logger) {}

    /// @inheritdoc ActionBase
    function executeAction(
        bytes memory _callData,
        uint8[] memory _paramMapping,
        bytes32[] memory _returnValues,
        uint16 _strategyId
    ) public payable virtual override returns (bytes32) {
        Params memory inputData = _parseInputs(_callData);

        inputData.fAmount = _parseParamUint(inputData.fAmount, _paramMapping[1], _returnValues);

        uint256 amountReceived = _fluidWithdraw(inputData, _strategyId);
        return (bytes32(amountReceived));
    }

    /// @inheritdoc ActionBase
    function actionType() public pure virtual override returns (uint8) {
        return uint8(ActionType.WITHDRAW_ACTION);
    }

    function exit(address _fToken) public {
        IFToken fToken = IFToken(_fToken);
        Params memory inputData = Params({fToken: _fToken, fAmount: address(fToken).getBalance(address(this))});
        _fluidWithdraw(inputData, type(uint16).max);
    }

    //////////////////////////// ACTION LOGIC ////////////////////////////

    function _fluidWithdraw(
        Params memory _inputData,
        uint16 _strategyId
<<<<<<< HEAD
    ) private returns (uint256 tokenAmountReceived) {
        IFluidLending fToken = IFluidLending(_inputData.fToken);
=======
    ) private returns (uint256 tokenAmountReceived, bytes memory logData) {
        IFToken fToken = IFToken(_inputData.fToken);
>>>>>>> 11714d94

        address underlyingToken = fToken.asset();

        uint256 fBalanceBefore = address(fToken).getBalance(address(this));
        uint256 underlyingTokenBalanceBefore = underlyingToken.getBalance(address(this));
        fToken.withdraw(_inputData.fAmount, address(this), address(this));
        uint256 fBalanceAfter = address(fToken).getBalance(address(this));
        uint256 underlyingTokenBalanceAfter = underlyingToken.getBalance(address(this));
        tokenAmountReceived = underlyingTokenBalanceAfter - underlyingTokenBalanceBefore;

        logger.logActionEvent(
            "BalanceUpdate",
            ActionUtils._encodeBalanceUpdate(
                _strategyId,
                ActionUtils._poolIdFromAddress(_inputData.fToken),
                fBalanceBefore,
                fBalanceAfter
            )
        );
    }

    function _parseInputs(bytes memory _callData) private pure returns (Params memory inputData) {
        inputData = abi.decode(_callData, (Params));
    }
}<|MERGE_RESOLUTION|>--- conflicted
+++ resolved
@@ -3,11 +3,7 @@
 
 import {ActionBase} from "../ActionBase.sol";
 import {TokenUtils} from "../../libraries/TokenUtils.sol";
-<<<<<<< HEAD
 import {IFluidLending} from "../../interfaces/fluid/IFToken.sol";
-=======
-import {IFToken} from "../../interfaces/fluid/IFToken.sol";
->>>>>>> 11714d94
 import {ActionUtils} from "../../libraries/ActionUtils.sol";
 
 /// @title Burns fTokens and receive underlying tokens in return
@@ -45,7 +41,7 @@
     }
 
     function exit(address _fToken) public {
-        IFToken fToken = IFToken(_fToken);
+        IFluidLending fToken = IFToken(_fToken);
         Params memory inputData = Params({fToken: _fToken, fAmount: address(fToken).getBalance(address(this))});
         _fluidWithdraw(inputData, type(uint16).max);
     }
@@ -55,13 +51,8 @@
     function _fluidWithdraw(
         Params memory _inputData,
         uint16 _strategyId
-<<<<<<< HEAD
     ) private returns (uint256 tokenAmountReceived) {
         IFluidLending fToken = IFluidLending(_inputData.fToken);
-=======
-    ) private returns (uint256 tokenAmountReceived, bytes memory logData) {
-        IFToken fToken = IFToken(_inputData.fToken);
->>>>>>> 11714d94
 
         address underlyingToken = fToken.asset();
 
