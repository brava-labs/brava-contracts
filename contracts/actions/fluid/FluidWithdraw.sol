--- conflicted
+++ resolved
@@ -34,11 +34,6 @@
             _paramMapping[1],
             _returnValues
         );
-<<<<<<< HEAD
-=======
-        inputData.from = _parseParamAddr(inputData.from, _paramMapping[2], _returnValues);
-        inputData.to = _parseParamAddr(inputData.to, _paramMapping[3], _returnValues);
->>>>>>> f880e699
 
         (uint256 amountReceived, bytes memory logData) = _fluidWithdraw(inputData, _strategyId);
         logger.logActionEvent("FluidWithdraw", logData);
