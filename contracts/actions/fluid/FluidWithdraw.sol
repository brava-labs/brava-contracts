// SPDX-License-Identifier: MIT
pragma solidity =0.8.24;

import {ActionBase} from "../ActionBase.sol";
import {TokenUtils} from "../../libraries/TokenUtils.sol";
import {IFToken} from "../../interfaces/fluid/IFToken.sol";
import {ActionUtils} from "../../libraries/ActionUtils.sol";
<<<<<<< HEAD
import {ParamSelectorLib} from "../../libraries/ParamSelector.sol";
=======

>>>>>>> 8851c77d
/// @title Burns fTokens and receive underlying tokens in return
/// @dev fTokens need to be approved for user's wallet to pull them (fToken address)
contract FluidWithdraw is ActionBase {
    using TokenUtils for address;
    using ParamSelectorLib for *;

    /// @param token - address of fToken contract
    /// @param amount - amount of fToken to withdraw
    struct Params {
        address token;
        uint256 amount;
    }

    constructor(address _registry, address _logger) ActionBase(_registry, _logger) {}

    /// @inheritdoc ActionBase
    function executeAction(
        bytes memory _callData,
        uint8[] memory _paramMapping,
        bytes32[] memory _returnValues,
        uint16 _strategyId
    ) public payable virtual override returns (bytes32) {
        Params memory inputData = _parseInputs(_callData);

<<<<<<< HEAD
        inputData.amount = inputData.amount._paramSelector(_paramMapping[1], _returnValues);
=======
        inputData.fAmount = _parseParamUint(inputData.fAmount, _paramMapping[1], _returnValues);
>>>>>>> 8851c77d

        (uint256 amountReceived, bytes memory logData) = _fluidWithdraw(inputData, _strategyId);
        logger.logActionEvent("FluidWithdraw", logData);
        return (bytes32(amountReceived));
    }

    /// @inheritdoc ActionBase
    function actionType() public pure virtual override returns (uint8) {
        return uint8(ActionType.WITHDRAW_ACTION);
    }

    function exit(address _fToken) public {
        IFToken fToken = IFToken(_fToken);
        Params memory inputData = Params({fToken: _fToken, fAmount: address(fToken).getBalance(address(this))});
        _fluidWithdraw(inputData, type(uint16).max);
    }

    //////////////////////////// ACTION LOGIC ////////////////////////////

    function _fluidWithdraw(
        Params memory _inputData,
        uint16 _strategyId
    ) private returns (uint256 tokenAmountReceived, bytes memory logData) {
<<<<<<< HEAD
        IFToken fToken = IFToken(_inputData.token);
=======
        IFToken fToken = IFToken(_inputData.fToken);
>>>>>>> 8851c77d

        address underlyingToken = fToken.asset();

        uint256 fBalanceBefore = address(fToken).getBalance(address(this));
        uint256 underlyingTokenBalanceBefore = underlyingToken.getBalance(address(this));
        fToken.withdraw(_inputData.amount, address(this), address(this));
        uint256 fBalanceAfter = address(fToken).getBalance(address(this));
        uint256 underlyingTokenBalanceAfter = underlyingToken.getBalance(address(this));
        tokenAmountReceived = underlyingTokenBalanceAfter - underlyingTokenBalanceBefore;

        logData = abi.encode(_inputData, tokenAmountReceived);

        logger.logActionEvent(
            "BalanceUpdate",
            ActionUtils._encodeBalanceUpdate(
                _strategyId,
                ActionUtils._poolIdFromAddress(_inputData.token),
                fBalanceBefore,
                fBalanceAfter
            )
        );
    }

    function _parseInputs(bytes memory _callData) private pure returns (Params memory inputData) {
        inputData = abi.decode(_callData, (Params));
    }
}<|MERGE_RESOLUTION|>--- conflicted
+++ resolved
@@ -5,11 +5,8 @@
 import {TokenUtils} from "../../libraries/TokenUtils.sol";
 import {IFToken} from "../../interfaces/fluid/IFToken.sol";
 import {ActionUtils} from "../../libraries/ActionUtils.sol";
-<<<<<<< HEAD
 import {ParamSelectorLib} from "../../libraries/ParamSelector.sol";
-=======
 
->>>>>>> 8851c77d
 /// @title Burns fTokens and receive underlying tokens in return
 /// @dev fTokens need to be approved for user's wallet to pull them (fToken address)
 contract FluidWithdraw is ActionBase {
@@ -34,11 +31,7 @@
     ) public payable virtual override returns (bytes32) {
         Params memory inputData = _parseInputs(_callData);
 
-<<<<<<< HEAD
         inputData.amount = inputData.amount._paramSelector(_paramMapping[1], _returnValues);
-=======
-        inputData.fAmount = _parseParamUint(inputData.fAmount, _paramMapping[1], _returnValues);
->>>>>>> 8851c77d
 
         (uint256 amountReceived, bytes memory logData) = _fluidWithdraw(inputData, _strategyId);
         logger.logActionEvent("FluidWithdraw", logData);
@@ -62,11 +55,8 @@
         Params memory _inputData,
         uint16 _strategyId
     ) private returns (uint256 tokenAmountReceived, bytes memory logData) {
-<<<<<<< HEAD
         IFToken fToken = IFToken(_inputData.token);
-=======
-        IFToken fToken = IFToken(_inputData.fToken);
->>>>>>> 8851c77d
+
 
         address underlyingToken = fToken.asset();
 
