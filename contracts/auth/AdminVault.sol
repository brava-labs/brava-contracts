// SPDX-License-Identifier: MIT

pragma solidity =0.8.24;

import {AccessControlDelayed} from "./AccessControlDelayed.sol";
import {ILogger} from "../interfaces/ILogger.sol";
import {Errors} from "../Errors.sol";
/// @title AdminVault
/// @notice A stateful contract that manages global variables and permissions for the protocol.
/// @dev This contract handles fee management, pool and action registrations, and role-based access control.
contract AdminVault is AccessControlDelayed {
    ILogger public immutable LOGGER;

    // Role definitions
    bytes32 public constant OWNER_ROLE = keccak256("OWNER_ROLE");
    bytes32 public constant ADMIN_ROLE = keccak256("ADMIN_ROLE");

    // Fee configuration
    uint256 public minFeeBasis;
    uint256 public maxFeeBasis;
    address public feeRecipient;

    // Timestamp tracking for fee collection: user => vault => timestamp
    mapping(address => mapping(address => uint256)) public lastFeeTimestamp;

    // Protocol and pool management: protocol => poolId => poolAddress
    mapping(string => mapping(bytes4 => address)) public protocolPools;

    // Proposal tracking: proposalId => timestamp
    mapping(bytes32 => uint256) public poolProposals;
    mapping(bytes32 => uint256) public actionProposals;
    mapping(address => uint256) public feeRecipientProposal;

    // Action management: actionId => actionAddress
    mapping(bytes4 => address) public actionAddresses;

    /// @notice Initializes the AdminVault with an initial owner and delay period.
    /// @param _initialOwner The address to be granted all initial roles.
    /// @param _delay The required delay period for proposals (in seconds).
    /// @param _logger The address of the Logger contract.
    constructor(address _initialOwner, uint256 _delay, address _logger) AccessControlDelayed(_delay) {
        if (_initialOwner == address(0) || _logger == address(0)) {
            revert Errors.InvalidInput("AdminVault", "constructor");
        }

        LOGGER = ILogger(_logger);

        // Set initial fee configuration
        minFeeBasis = 0;
        maxFeeBasis = 10000; // 100% in basis points
        feeRecipient = _initialOwner;

        _grantRole(DEFAULT_ADMIN_ROLE, _initialOwner);
        _grantRole(OWNER_ROLE, _initialOwner);
        _grantRole(ADMIN_ROLE, _initialOwner);

        // Set the role hierarchy
        _setRoleAdmin(OWNER_ROLE, OWNER_ROLE); // Owner is admin of owner role
        _setRoleAdmin(ADMIN_ROLE, OWNER_ROLE); // Owner is admin of admin role
    }

    /// @notice Sets the allowable fee range.
    /// @param _min The minimum fee in basis points.
    /// @param _max The maximum fee in basis points.
    function setFeeRange(uint256 _min, uint256 _max) external onlyRole(DEFAULT_ADMIN_ROLE) {
        if (_min >= _max) {
            revert Errors.AdminVault_InvalidFeeRange(_min, _max);
        }
        minFeeBasis = _min;
        maxFeeBasis = _max;
        LOGGER.logAdminVaultEvent(203, abi.encode(_min, _max));
    }

    /// Fee recipient management
    ///  - Propose
    ///  - Cancel
    ///  - Set

    /// @notice Proposes a new fee recipient.
    /// @param _recipient The address of the proposed fee recipient.
    function proposeFeeRecipient(address _recipient) external onlyRole(DEFAULT_ADMIN_ROLE) {
        if (_recipient == address(0)) {
            revert Errors.InvalidInput("AdminVault", "proposeFeeRecipient");
        }
        feeRecipientProposal[_recipient] = _getDelayTimestamp();
<<<<<<< HEAD
        LOGGER.logAdminVaultEvent(103, abi.encode(_recipient));
=======
        LOGGER.logAdminVaultEvent("FeeRecipientProposed", abi.encode(_recipient));
>>>>>>> 55582e3e
    }

    /// @notice Cancels a fee recipient proposal.
    /// @param _recipient The address of the proposed fee recipient to cancel.
    function cancelFeeRecipientProposal(address _recipient) external onlyRole(DEFAULT_ADMIN_ROLE) {
        feeRecipientProposal[_recipient] = 0;
        LOGGER.logAdminVaultEvent(303, abi.encode(_recipient));
    }

    /// @notice Sets a new fee recipient after the proposal delay has passed.
    /// @param _recipient The address to set as the new fee recipient.
    function setFeeRecipient(address _recipient) external onlyRole(DEFAULT_ADMIN_ROLE) {
        if (_recipient == address(0)) {
            revert Errors.InvalidInput("AdminVault", "setFeeRecipient");
        }
        if (feeRecipientProposal[_recipient] == 0) {
            revert Errors.AdminVault_NotProposed();
        }
        if (block.timestamp < feeRecipientProposal[_recipient]) {
            revert Errors.AdminVault_DelayNotPassed(block.timestamp, feeRecipientProposal[_recipient]);
        }
        feeRecipientProposal[_recipient] = 0;
        feeRecipient = _recipient;
        LOGGER.logAdminVaultEvent(203, abi.encode(_recipient));
    }

    /// Pool management
    ///  - Propose
    ///  - Cancel
    ///  - Add
    ///  - Remove

    /// @notice Proposes a new pool for a protocol.
    /// @param _protocolName The name of the protocol.
    /// @param _poolAddress The address of the pool.
    function proposePool(string calldata _protocolName, address _poolAddress) external onlyRole(OWNER_ROLE) {
        bytes4 poolId = _poolIdFromAddress(_poolAddress);
        if (protocolPools[_protocolName][poolId] != address(0)) {
            revert Errors.AdminVault_AlreadyAdded();
        }
        bytes32 proposalId = keccak256(abi.encodePacked(_protocolName, poolId, _poolAddress));
        poolProposals[proposalId] = _getDelayTimestamp();
<<<<<<< HEAD
        LOGGER.logAdminVaultEvent(102, abi.encode(_protocolName, _poolAddress));
=======
        LOGGER.logAdminVaultEvent("PoolProposed", abi.encode(_protocolName, _poolAddress));
>>>>>>> 55582e3e
    }

    /// @notice Cancels a pool proposal.
    /// @param _protocolName The name of the protocol.
    /// @param _poolAddress The address of the proposed pool.
    function cancelPoolProposal(string calldata _protocolName, address _poolAddress) external onlyRole(OWNER_ROLE) {
        bytes4 poolId = _poolIdFromAddress(_poolAddress);
        bytes32 proposalId = keccak256(abi.encodePacked(_protocolName, poolId, _poolAddress));
        if (poolProposals[proposalId] == 0) {
            revert Errors.AdminVault_NotProposed();
        }
        poolProposals[proposalId] = 0;
        LOGGER.logAdminVaultEvent(302, abi.encode(_protocolName, _poolAddress));
    }

    /// @notice Adds a new pool after the proposal delay has passed.
    /// @param _protocolName The name of the protocol.
    /// @param _poolAddress The address of the pool to add.
    function addPool(string calldata _protocolName, address _poolAddress) external onlyRole(ADMIN_ROLE) {
        bytes4 poolId = _poolIdFromAddress(_poolAddress);
        if (protocolPools[_protocolName][poolId] != address(0)) {
            revert Errors.AdminVault_AlreadyAdded();
        }
        if (bytes(_protocolName).length == 0 || _poolAddress == address(0)) {
            revert Errors.InvalidInput("AdminVault", "addPool");
        }
        bytes32 proposalId = keccak256(abi.encodePacked(_protocolName, poolId, _poolAddress));
        if (poolProposals[proposalId] == 0) {
            revert Errors.AdminVault_NotProposed();
        }
        if (block.timestamp < poolProposals[proposalId]) {
            revert Errors.AdminVault_DelayNotPassed(block.timestamp, poolProposals[proposalId]);
        }
        protocolPools[_protocolName][poolId] = _poolAddress;
        LOGGER.logAdminVaultEvent(202, abi.encode(_protocolName, _poolAddress));
    }

    function removePool(string calldata _protocolName, address _poolAddress) external onlyRole(ADMIN_ROLE) {
        bytes4 poolId = _poolIdFromAddress(_poolAddress);
        delete protocolPools[_protocolName][poolId];
        LOGGER.logAdminVaultEvent(402, abi.encode(_protocolName, _poolAddress));
    }

    function removePool(string calldata _protocolName, address _poolAddress) external onlyRole(ADMIN_ROLE) {
        bytes4 poolId = _poolIdFromAddress(_poolAddress);
        delete protocolPools[_protocolName][poolId];
        LOGGER.logAdminVaultEvent("PoolRemoved", abi.encode(_protocolName, _poolAddress));
    }

    /// Action management
    ///  - Propose
    ///  - Cancel
    ///  - Add
    ///  - Remove

    /// @notice Proposes a new action.
    /// @param _actionId The identifier of the action.
    /// @param _actionAddress The address of the action contract.
    function proposeAction(bytes4 _actionId, address _actionAddress) external onlyRole(OWNER_ROLE) {
        if (actionAddresses[_actionId] != address(0)) {
            revert Errors.AdminVault_AlreadyAdded();
        }
        if (_actionAddress == address(0) || _actionId == bytes4(0)) {
            revert Errors.InvalidInput("AdminVault", "proposeAction");
        }
        bytes32 proposalId = keccak256(abi.encodePacked(_actionId, _actionAddress));
        actionProposals[proposalId] = _getDelayTimestamp();
<<<<<<< HEAD
        LOGGER.logAdminVaultEvent(101, abi.encode(_actionId, _actionAddress));
=======
        LOGGER.logAdminVaultEvent("ActionProposed", abi.encode(_actionId, _actionAddress));
>>>>>>> 55582e3e
    }

    /// @notice Cancels an action proposal.
    /// @param _actionId The identifier of the action.
    /// @param _actionAddress The address of the proposed action contract.
    function cancelActionProposal(bytes4 _actionId, address _actionAddress) external onlyRole(OWNER_ROLE) {
        bytes32 proposalId = keccak256(abi.encodePacked(_actionId, _actionAddress));
        actionProposals[proposalId] = 0;
        LOGGER.logAdminVaultEvent(301, abi.encode(_actionId, _actionAddress));
    }

    /// @notice Adds a new action after the proposal delay has passed.
    /// @param _actionId The identifier of the action.
    /// @param _actionAddress The address of the action contract to add.
    function addAction(bytes4 _actionId, address _actionAddress) external onlyRole(ADMIN_ROLE) {
        if (actionAddresses[_actionId] != address(0)) {
            revert Errors.AdminVault_AlreadyAdded();
        }
        bytes32 proposalId = keccak256(abi.encodePacked(_actionId, _actionAddress));
        if (actionProposals[proposalId] == 0) {
            revert Errors.AdminVault_NotProposed();
        }
        if (block.timestamp < actionProposals[proposalId]) {
            revert Errors.AdminVault_DelayNotPassed(block.timestamp, actionProposals[proposalId]);
        }
        actionAddresses[_actionId] = _actionAddress;
        LOGGER.logAdminVaultEvent(201, abi.encode(_actionId, _actionAddress));
    }

    function removeAction(bytes4 _actionId) external onlyRole(ADMIN_ROLE) {
        delete actionAddresses[_actionId];
        LOGGER.logAdminVaultEvent(401, abi.encode(_actionId));
    }

    function removeAction(bytes4 _actionId) external onlyRole(ADMIN_ROLE) {
        delete actionAddresses[_actionId];
        LOGGER.logAdminVaultEvent("ActionRemoved", abi.encode(_actionId));
    }

    /// Fee timestamp management
    ///  - Initialize
    ///  - Update

    /// @notice Initializes the fee timestamp for a vault.
    /// @dev This should be called when a user's deposit changes from zero to non-zero.
    /// @param _vault The address of the vault.
    /// @dev TODO: Add a guard to block attackers from calling this, given access to a mapping they can write to storage of their choice
    function initializeFeeTimestamp(address _vault) external {
        lastFeeTimestamp[msg.sender][_vault] = block.timestamp;
    }

    /// @notice Updates the fee timestamp for a vault.
    /// @dev This should be called when a fee is taken.
    /// @param _vault The address of the vault.
    function updateFeeTimestamp(address _vault) external {
        lastFeeTimestamp[msg.sender][_vault] = block.timestamp;
    }

    /// Getters

    /// @notice Retrieves the address of a pool for a given protocol and pool ID.
    /// @param _protocolName The name of the protocol.
    /// @param _poolId The identifier of the pool.
    /// @return The address of the pool.
    function getPoolAddress(string calldata _protocolName, bytes4 _poolId) external view returns (address) {
        address poolAddress = protocolPools[_protocolName][_poolId];
        if (poolAddress == address(0)) {
            revert Errors.AdminVault_NotFound(_protocolName, _poolId);
        }
        return poolAddress;
    }

    /// @notice Retrieves the address of an action for a given action ID.
    /// @param _actionId The identifier of the action.
    /// @return The address of the action contract.
    function getActionAddress(bytes4 _actionId) external view returns (address) {
        address actionAddress = actionAddresses[_actionId];
        if (actionAddress == address(0)) {
            revert Errors.AdminVault_NotFound("action", _actionId);
        }
        return actionAddress;
    }

    /// @notice Retrieves the last fee timestamp for a given vault.
    /// @param _vault The address of the vault.
    /// @return The last fee timestamp.
    function getLastFeeTimestamp(address _vault) external view returns (uint256) {
        if (lastFeeTimestamp[msg.sender][_vault] == 0) {
            revert Errors.AdminVault_NotInitialized();
        }
        return lastFeeTimestamp[msg.sender][_vault];
    }

    /// @notice Checks if a given fee basis is within the allowed range.
    /// @param _feeBasis The fee basis to check.
    function checkFeeBasis(uint256 _feeBasis) external view {
        if (_feeBasis < minFeeBasis || _feeBasis > maxFeeBasis) {
            revert Errors.AdminVault_FeePercentageOutOfRange(_feeBasis, minFeeBasis, maxFeeBasis);
        }
    }

    /// @notice Retrieves the proposal time for a given pool.
    /// @param _protocolName The name of the protocol.
    /// @param _poolAddress The address of the pool.
    /// @return The proposal timestamp.
    function getPoolProposalTime(string calldata _protocolName, address _poolAddress) external view returns (uint256) {
        bytes4 poolId = _poolIdFromAddress(_poolAddress);
        bytes32 proposalId = keccak256(abi.encodePacked(_protocolName, poolId, _poolAddress));
        return poolProposals[proposalId];
    }

    /// @notice Retrieves the proposal time for a given action.
    /// @param _actionId The identifier of the action.
    /// @param _actionAddress The address of the action contract.
    /// @return The proposal timestamp.
    function getActionProposalTime(bytes4 _actionId, address _actionAddress) external view returns (uint256) {
        bytes32 proposalId = keccak256(abi.encodePacked(_actionId, _actionAddress));
        return actionProposals[proposalId];
    }

    /// Helper functions

    /// @notice Generates a pool ID from an address.
    /// @param _addr The address to generate the pool ID from.
    /// @return The pool ID as bytes4.
    function _poolIdFromAddress(address _addr) internal pure returns (bytes4) {
        return bytes4(keccak256(abi.encodePacked(_addr)));
    }
}<|MERGE_RESOLUTION|>--- conflicted
+++ resolved
@@ -83,11 +83,7 @@
             revert Errors.InvalidInput("AdminVault", "proposeFeeRecipient");
         }
         feeRecipientProposal[_recipient] = _getDelayTimestamp();
-<<<<<<< HEAD
         LOGGER.logAdminVaultEvent(103, abi.encode(_recipient));
-=======
-        LOGGER.logAdminVaultEvent("FeeRecipientProposed", abi.encode(_recipient));
->>>>>>> 55582e3e
     }
 
     /// @notice Cancels a fee recipient proposal.
@@ -130,11 +126,7 @@
         }
         bytes32 proposalId = keccak256(abi.encodePacked(_protocolName, poolId, _poolAddress));
         poolProposals[proposalId] = _getDelayTimestamp();
-<<<<<<< HEAD
         LOGGER.logAdminVaultEvent(102, abi.encode(_protocolName, _poolAddress));
-=======
-        LOGGER.logAdminVaultEvent("PoolProposed", abi.encode(_protocolName, _poolAddress));
->>>>>>> 55582e3e
     }
 
     /// @notice Cancels a pool proposal.
@@ -202,11 +194,7 @@
         }
         bytes32 proposalId = keccak256(abi.encodePacked(_actionId, _actionAddress));
         actionProposals[proposalId] = _getDelayTimestamp();
-<<<<<<< HEAD
         LOGGER.logAdminVaultEvent(101, abi.encode(_actionId, _actionAddress));
-=======
-        LOGGER.logAdminVaultEvent("ActionProposed", abi.encode(_actionId, _actionAddress));
->>>>>>> 55582e3e
     }
 
     /// @notice Cancels an action proposal.
