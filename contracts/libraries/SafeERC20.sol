// SPDX-License-Identifier: MIT
// OpenZeppelin Contracts (last updated v4.9.0) (token/ERC20/utils/SafeERC20.sol)
// changes made - renamed forceApprove to safeApprove
// changes made - removed safePermit, safeIncreaseAllowance, safeDecreaseAllowance functions

pragma solidity =0.8.24;

import {IERC20} from "../interfaces/IERC20.sol";
import {Address} from "./Address.sol";

library SafeERC20 {
    using Address for address;

    /**
     * @dev Transfer `value` amount of `token` from the calling contract to `to`. If `token` returns no value,
     * non-reverting calls are assumed to be successful.
     */
    function safeTransfer(IERC20 token, address to, uint256 value) internal {
        _callOptionalReturn(token, abi.encodeWithSelector(token.transfer.selector, to, value));
    }

    /**
     * @dev Transfer `value` amount of `token` from `from` to `to`, spending the approval given by `from` to the
     * calling contract. If `token` returns no value, non-reverting calls are assumed to be successful.
     */
    function safeTransferFrom(IERC20 token, address from, address to, uint256 value) internal {
        _callOptionalReturn(token, abi.encodeWithSelector(token.transferFrom.selector, from, to, value));
    }

    /**
     * @dev Set the calling contract's allowance toward `spender` to `value`. If `token` returns no value,
     * non-reverting calls are assumed to be successful. Compatible with tokens that require the approval to be set to
     * 0 before setting it to a non-zero value.
     */
    function safeApprove(IERC20 token, address spender, uint256 value) internal {
        bytes memory approvalCall = abi.encodeWithSelector(token.approve.selector, spender, value);

        if (!_callOptionalReturnBool(token, approvalCall)) {
            _callOptionalReturn(token, abi.encodeWithSelector(token.approve.selector, spender, 0));
            _callOptionalReturn(token, approvalCall);
        }
    }

    /**
     * @dev Imitates a Solidity high-level call (i.e. a regular function call to a contract), relaxing the requirement
     * on the return value: the return value is optional (but if data is returned, it must not be false).
     * @param token The token targeted by the call.
     * @param data The call data (encoded using abi.encode or one of its variants).
     */
    function _callOptionalReturn(IERC20 token, bytes memory data) private {
        // We need to perform a low level call here, to bypass Solidity's return data size checking mechanism, since
        // we're implementing it ourselves. We use {Address-functionCall} to perform this call, which verifies that
        // the target address contains contract code and also asserts for success in the low-level call.

        bytes memory returndata = address(token).functionCall(data, "SafeERC20: low-level call failed");
<<<<<<< HEAD
        // solhint-disable-next-line  custom-errors, reason-string
=======
        // solhint-disable-next-line
>>>>>>> abf8533f
        require(returndata.length == 0 || abi.decode(returndata, (bool)), "SafeERC20: ERC20 operation did not succeed");
    }

    /**
     * @dev Imitates a Solidity high-level call (i.e. a regular function call to a contract), relaxing the requirement
     * on the return value: the return value is optional (but if data is returned, it must not be false).
     * @param token The token targeted by the call.
     * @param data The call data (encoded using abi.encode or one of its variants).
     *
     * This is a variant of {_callOptionalReturn} that silents catches all reverts and returns a bool instead.
     */
    function _callOptionalReturnBool(IERC20 token, bytes memory data) private returns (bool) {
        // We need to perform a low level call here, to bypass Solidity's return data size checking mechanism, since
        // we're implementing it ourselves. We cannot use {Address-functionCall} here since this should return false
        // and not revert is the subcall reverts.

        // solhint-disable-next-line avoid-low-level-calls
        (bool success, bytes memory returndata) = address(token).call(data);
        return success && (returndata.length == 0 || abi.decode(returndata, (bool))) && address(token).code.length > 0;
    }
}<|MERGE_RESOLUTION|>--- conflicted
+++ resolved
@@ -53,11 +53,7 @@
         // the target address contains contract code and also asserts for success in the low-level call.
 
         bytes memory returndata = address(token).functionCall(data, "SafeERC20: low-level call failed");
-<<<<<<< HEAD
-        // solhint-disable-next-line  custom-errors, reason-string
-=======
         // solhint-disable-next-line
->>>>>>> abf8533f
         require(returndata.length == 0 || abi.decode(returndata, (bool)), "SafeERC20: ERC20 operation did not succeed");
     }
 
